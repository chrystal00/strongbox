--- conflicted
+++ resolved
@@ -83,43 +83,4 @@
             logger.debug("The java.io.tmpdir is already set to {}.", System.getProperty("java.io.tmpdir"));
         }
     }
-<<<<<<< HEAD
-=======
-    
-    @SuppressFBWarnings(value = "NP_NULL_ON_SOME_PATH_FROM_RETURN_VALUE")
-    private void createLockFile()
-            throws IOException
-    {
-        Files.createDirectories(lockFile.getParent());
-        Files.createFile(lockFile);
-
-        logger.debug(" -> Created lock file '{}'...", lockFile.toAbsolutePath());
-    }
-    
-    private boolean lockExists()
-    {
-        if (Files.exists(lockFile))
-        {
-            logger.debug(" -> Lock found: '{}'!", propertiesBooter.getVaultDirectory());
-
-            return true;
-        }
-        else
-        {
-            logger.debug(" -> No lock found.");
-
-            return false;
-        }
-    }
-    
-    @PreDestroy
-    public void removeLock()
-            throws IOException
-    {
-        Files.deleteIfExists(lockFile);
-
-        logger.debug("Removed lock file '{}'.", lockFile.toAbsolutePath());
-    }
-
->>>>>>> 51406f04
 }