--- conflicted
+++ resolved
@@ -16,20 +16,17 @@
 import java.util.Map;
 
 import org.junit.Before;
-<<<<<<< HEAD
 import org.junit.Test;
-=======
+import org.junit.Before;
 import org.junit.Ignore;
 import org.junit.Test;
 import static junit.framework.TestCase.assertTrue;
->>>>>>> 7865effb
 import static org.junit.Assert.assertEquals;
 
 public class KeyStoresTest
 {
 
-<<<<<<< HEAD
-=======
+
     private static final String PROXY_USERNAME = "testuser";
 
     private static final String PROXY_PASSWORD = "password";
@@ -42,7 +39,6 @@
 
     private static final String KEYSTORE_PASSWORD = "password";
 
->>>>>>> 7865effb
     private File f;
 
 
@@ -81,6 +77,7 @@
         for (final Map.Entry<String, Certificate> cert : certs.entrySet())
         {
             System.out.println(cert.getKey() + " : " + ((X509Certificate) cert.getValue()).getSubjectDN());
+            System.out.println(cert.getKey() + " : " + ((X509Certificate) cert.getValue()).getSubjectDN());
         }
 
         KeyStores.changePassword(f, KEYSTORE_PASSWORD.toCharArray(), "666".toCharArray());
@@ -90,8 +87,7 @@
         assertTrue(certs.isEmpty());
     }
 
-<<<<<<< HEAD
-=======
+
     @Test
     public void testHttp()
             throws IOException,
@@ -117,5 +113,4 @@
         }
     }
 
->>>>>>> 7865effb
 }