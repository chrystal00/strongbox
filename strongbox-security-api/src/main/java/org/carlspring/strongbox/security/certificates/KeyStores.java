--- conflicted
+++ resolved
@@ -185,14 +185,8 @@
                    KeyManagementException
     {
         final KeyStore keyStore = load(fileName, password);
-<<<<<<< HEAD
-        final String prefix = host.getCanonicalHostName() + ":" + Integer.toString(port);
-        final X509Certificate[] chain = remoteCertificateChain(host, port);
-=======
         final String prefix = host + ":" + Integer.toString(port);
-        final X509Certificate [] chain = remoteCertificateChain(
-                socksProxy, credentials, host, port);
->>>>>>> 7865effb
+        final X509Certificate [] chain = remoteCertificateChain(socksProxy, credentials, host, port);
 
         for (final X509Certificate cert : chain)
         {
@@ -283,8 +277,6 @@
         }
     }
 
-<<<<<<< HEAD
-=======
     private static class ProxyAuthenticator
             extends Authenticator
     {
@@ -303,5 +295,5 @@
     {
         Authenticator.setDefault(authenticator);
     }
->>>>>>> 7865effb
+
 }