--- conflicted
+++ resolved
@@ -23,15 +23,12 @@
   * Manage the server's core configuration
   * Manage repositories
   * Manage users
-<<<<<<< HEAD
-=======
   * Manage logging
   * Manage cron tasks
 * Cron tasks
   * Implementations:
     * Java
     * Groovy
->>>>>>> 0cc08e13
 * Ready-to-use Java-based REST API Client(s) covering each REST command.
 * Logging:
   * Retrieve logs over HTTP
@@ -40,10 +37,6 @@
 # What's in the works:
 * Proxy repositories
 * [Maven Metadata](https://github.com/strongbox/strongbox/wiki/Maven-Metadata)
-<<<<<<< HEAD
-* Cron tasks
-=======
->>>>>>> 0cc08e13
 * Logging:
   * Log tailing over HTTP
 * Deploy as transaction
