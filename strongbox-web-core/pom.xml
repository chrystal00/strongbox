--- conflicted
+++ resolved
@@ -150,10 +150,6 @@
         </dependency>
 
         <dependency>
-            <groupId>org.carlspring.commons</groupId>
-            <artifactId>commons-http</artifactId>
-        </dependency>
-        <dependency>
             <groupId>org.carlspring.maven</groupId>
             <artifactId>maven-commons</artifactId>
         </dependency>
@@ -214,6 +210,11 @@
         </dependency>
 
         <dependency>
+            <groupId>io.swagger</groupId>
+            <artifactId>swagger-core</artifactId>
+        </dependency>
+
+        <dependency>
             <groupId>org.apache.maven</groupId>
             <artifactId>maven-artifact</artifactId>
         </dependency>
@@ -223,7 +224,6 @@
         </dependency>
 
         <dependency>
-<<<<<<< HEAD
             <groupId>org.springframework.security</groupId>
             <artifactId>spring-security-config</artifactId>
         </dependency>
@@ -234,10 +234,6 @@
         <dependency>
             <groupId>org.springframework.security</groupId>
             <artifactId>spring-security-web</artifactId>
-=======
-            <groupId>io.swagger</groupId>
-            <artifactId>swagger-core</artifactId>
->>>>>>> 5976e5b1
         </dependency>
 
         <dependency>
