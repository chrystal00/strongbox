--- conflicted
+++ resolved
@@ -34,10 +34,6 @@
     @PostConstruct
     public void init()
     {
-<<<<<<< HEAD
-
-=======
->>>>>>> 1eb518a1
     }
 
     @Override
