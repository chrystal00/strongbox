--- conflicted
+++ resolved
@@ -1,7 +1,5 @@
 package org.carlspring.strongbox.controllers.maven;
 
-<<<<<<< HEAD
-=======
 import static org.carlspring.strongbox.utils.ArtifactControllerHelper.handlePartialDownload;
 import static org.carlspring.strongbox.utils.ArtifactControllerHelper.isRangedRequest;
 import static org.springframework.http.HttpStatus.INTERNAL_SERVER_ERROR;
@@ -25,7 +23,6 @@
 
 import org.apache.commons.io.FileUtils;
 import org.apache.commons.io.comparator.DirectoryFileComparator;
->>>>>>> 346d7c4a
 import org.carlspring.maven.commons.util.ArtifactUtils;
 import org.carlspring.strongbox.client.ArtifactTransportException;
 import org.carlspring.strongbox.controllers.BaseArtifactController;
@@ -40,19 +37,6 @@
 import org.carlspring.strongbox.storage.Storage;
 import org.carlspring.strongbox.storage.repository.Repository;
 import org.carlspring.strongbox.utils.ArtifactControllerHelper;
-
-import javax.inject.Inject;
-import javax.servlet.http.HttpServletRequest;
-import javax.servlet.http.HttpServletResponse;
-import javax.xml.bind.JAXBException;
-import java.io.File;
-import java.io.IOException;
-import java.io.InputStream;
-
-import io.swagger.annotations.ApiOperation;
-import io.swagger.annotations.ApiParam;
-import io.swagger.annotations.ApiResponse;
-import io.swagger.annotations.ApiResponses;
 import org.slf4j.Logger;
 import org.slf4j.LoggerFactory;
 import org.springframework.http.HttpHeaders;
@@ -60,11 +44,17 @@
 import org.springframework.http.MediaType;
 import org.springframework.http.ResponseEntity;
 import org.springframework.security.access.prepost.PreAuthorize;
-import org.springframework.web.bind.annotation.*;
-import static org.carlspring.strongbox.utils.ArtifactControllerHelper.handlePartialDownload;
-import static org.carlspring.strongbox.utils.ArtifactControllerHelper.isRangedRequest;
-import static org.springframework.http.HttpStatus.INTERNAL_SERVER_ERROR;
-import static org.springframework.http.HttpStatus.NOT_FOUND;
+import org.springframework.web.bind.annotation.PathVariable;
+import org.springframework.web.bind.annotation.RequestHeader;
+import org.springframework.web.bind.annotation.RequestMapping;
+import org.springframework.web.bind.annotation.RequestMethod;
+import org.springframework.web.bind.annotation.RequestParam;
+import org.springframework.web.bind.annotation.RestController;
+
+import io.swagger.annotations.ApiOperation;
+import io.swagger.annotations.ApiParam;
+import io.swagger.annotations.ApiResponse;
+import io.swagger.annotations.ApiResponses;
 
 /**
  * REST API for all artifact-related processes.
@@ -172,9 +162,9 @@
 
             return;
         }
-        
+
         boolean isHeadRequest = request.getMethod().equals("HEAD");
-        
+
         if(!isHeadRequest)
         {
             if (repository.allowsDirectoryBrowsing() && probeForDirectoryListing(repository, path))
@@ -234,16 +224,16 @@
         else
         {
             RepositoryPath resolvedPath = getArtifactManagementService().getPath(storageId, repositoryId, path);
-            
+
             logger.debug("Resolved path : " + resolvedPath);
-            
+
             if(resolvedPath == null)
             {
                 response.setStatus(HttpStatus.NOT_FOUND.value());
                 return;
             }
-            
-            try 
+
+            try
             {
                 try (ArtifactInputStream ais = (ArtifactInputStream) Files.newInputStream(resolvedPath))
                 {
@@ -253,10 +243,10 @@
                     }
                 }
                 RepositoryFileAttributes fileAttributes = Files.readAttributes(resolvedPath, RepositoryFileAttributes.class);
-                
+
                 response.setHeader("Content-Length", String.valueOf(fileAttributes.size()));
                 response.setHeader("Last-Modified", fileAttributes.lastModifiedTime().toString());
-                
+
             }
             catch(Exception e)
             {
@@ -272,7 +262,7 @@
             setMediaTypeHeader(path, response);
 
             response.setHeader("Accept-Ranges", "bytes");
-                
+
         logger.debug("Download succeeded.");
     }
 
