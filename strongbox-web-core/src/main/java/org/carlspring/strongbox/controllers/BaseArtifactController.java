package org.carlspring.strongbox.controllers;

import org.carlspring.strongbox.event.artifact.ArtifactEventListenerRegistry;
import org.carlspring.strongbox.providers.datastore.StorageProviderRegistry;
import org.carlspring.strongbox.providers.io.RepositoryPath;
import org.carlspring.strongbox.providers.layout.LayoutProviderRegistry;
import org.carlspring.strongbox.services.ArtifactManagementService;
import org.carlspring.strongbox.storage.Storage;
import org.carlspring.strongbox.storage.repository.Repository;
import org.carlspring.strongbox.utils.ArtifactControllerHelper;

import javax.inject.Inject;
import javax.servlet.http.HttpServletRequest;
import javax.servlet.http.HttpServletResponse;
import java.io.IOException;
import java.io.InputStream;

import io.swagger.annotations.Api;
import org.springframework.http.HttpHeaders;
import org.springframework.http.HttpStatus;
import org.springframework.web.bind.annotation.RequestMethod;

@Api(value = "/storages")
public abstract class BaseArtifactController
        extends BaseController
{

    @Inject
    private LayoutProviderRegistry layoutProviderRegistry;

    @Inject
    private StorageProviderRegistry storageProviderRegistry;

    @Inject
    protected ArtifactManagementService artifactManagementService;

    @Inject
    protected ArtifactEventListenerRegistry artifactEventListenerRegistry;
    
    // ----------------------------------------------------------------------------------------------------------------
    // Common-purpose methods

    public Storage getStorage(String storageId)
    {
        return configurationManager.getConfiguration()
                                   .getStorage(storageId);
    }

    public Repository getRepository(String storageId,
                                    String repositoryId)
    {
        return getStorage(storageId).getRepository(repositoryId);
    }

    public LayoutProviderRegistry getLayoutProviderRegistry()
    {
        return layoutProviderRegistry;
    }

    public void setLayoutProviderRegistry(LayoutProviderRegistry layoutProviderRegistry)
    {
        this.layoutProviderRegistry = layoutProviderRegistry;
    }

    public StorageProviderRegistry getStorageProviderRegistry()
    {
        return storageProviderRegistry;
    }

    public void setStorageProviderRegistry(StorageProviderRegistry storageProviderRegistry)
    {
        this.storageProviderRegistry = storageProviderRegistry;
    }
    
<<<<<<< HEAD
=======
    protected boolean probeForDirectoryListing(Repository repository,
                                               String path)
    {
        String filePath = path.replaceAll("/", Matcher.quoteReplacement(File.separator));

        String dir = repository.getBasedir() + File.separator + filePath;

        File file = new File(dir);

        // Do not allow .index and .trash directories (or any other directory starting with ".") to be browseable.
        // NB: Files will still be downloadable.
        if (isPermittedForDirectoryListing(file, path))
        {
            if (file.exists() && file.isDirectory())
            {
                return true;
            }

            file = new File(dir + File.separator);

            return file.exists() && file.isDirectory();
        }
        else
        {
            return false;
        }
    }
    
    protected boolean isPermittedForDirectoryListing(File file,
                                                     String path)
    {
        return (!file.isHidden() && !path.startsWith(".") && !path.contains("/."));        
    }

    protected void getDirectoryListing(HttpServletRequest request,
                                       HttpServletResponse response)
    {
        String dirPath = null;
        
        if (System.getProperty("strongbox.storage.booter.basedir") != null)
        {
            dirPath = System.getProperty("strongbox.storage.booter.basedir");
        }
        else
        {
            // Assuming this invocation is related to tests:
            dirPath =  ConfigurationResourceResolver.getVaultDirectory() + "/storages/";
        }       
        generateDirectoryListing(dirPath, request, response);
    }
    
    protected void getDirectoryListing(Storage storage,
                                       HttpServletRequest request,
                                       HttpServletResponse response)
    {
        String dirPath = storage.getBasedir();
        
        generateDirectoryListing(dirPath, request, response);
    }
    
    protected void getDirectoryListing(Repository repository,
                                       String path,
                                       HttpServletRequest request,
                                       HttpServletResponse response)
    {
        path = path.replaceAll("/", Matcher.quoteReplacement(File.separator));

        if (request == null)
        {
            throw new RuntimeException("Unable to retrieve HTTP request from execution context");
        }

        String dirPath = repository.getBasedir() + File.separator + path;
                
        generateDirectoryListing(dirPath, request, response);
    }

    protected void generateDirectoryListing(String dirPath,
                                            HttpServletRequest request,
                                            HttpServletResponse response)
    {   
        if(dirPath == null)
        {
            response.setStatus(HttpStatus.INTERNAL_SERVER_ERROR.value());

            logger.debug("Could not retrive /storages base directory");

            return;
        }
        
        File file = new File(dirPath);
        String requestUri = request.getRequestURI();
        
        if (file.isDirectory() && !requestUri.endsWith("/"))
        {
            try
            {
                response.sendRedirect(requestUri + "/");
            }
            catch (IOException e)
            {
                logger.debug("Error redirecting to " + requestUri + "/");
            }
            return;
        }

        try
        {
            logger.debug(" browsing: " + file.toString());

            StringBuilder sb = new StringBuilder();
            sb.append("<html>");
            sb.append("<head>");
            sb.append(
                    "<style>body{font-family: \"Trebuchet MS\", verdana, lucida, arial, helvetica, sans-serif;} table tr {text-align: left;}</style>");
            sb.append("<title>Index of " + request.getRequestURI() + "</title>");
            sb.append("</head>");
            sb.append("<body>");
            sb.append("<h1>Index of " + request.getRequestURI() + "</h1>");
            sb.append("<table cellspacing=\"10\">");
            sb.append("<tr>");
            sb.append("<th>Name</th>");
            sb.append("<th>Last modified</th>");
            sb.append("<th>Size</th>");
            sb.append("<th>Description</th>");
            sb.append("</tr>");

            if (!request.getRequestURI().equalsIgnoreCase(BrowseStoragesController.ROOT_CONTEXT + "/"))
            {
                sb.append("<tr>");
                sb.append("<td colspan=4><a href=\"../\">..</a></td>");
                sb.append("</tr>");
            }

            String requestURL = request.getRequestURL().toString();
            File[] childFiles = file.listFiles();
            if (childFiles != null)
            {
                for (File dirFile : ArtifactControllerHelper.getDirectories(file))
                {
                    appendFile(sb, dirFile, requestURL);
                }

                for (File childFile : ArtifactControllerHelper.getFiles(file))
                {
                    appendFile(sb, childFile, requestURL);
                }
            }

            sb.append("</table>");
            sb.append("</body>");
            sb.append("</html>");

            response.setContentType("text/html;charset=UTF-8");
            response.setStatus(HttpStatus.OK.value());
            response.getWriter().write(sb.toString());
            response.getWriter().flush();
            response.getWriter().close();

        }
        catch (Exception e)
        {
            logger.error(" error accessing requested directory: " + file.getAbsolutePath(), e);

            response.setStatus(HttpStatus.INTERNAL_SERVER_ERROR.value());
        }
    }

    protected static boolean appendFile(StringBuilder sb,
                                        File childFile,
                                        final String requestURL)
            throws UnsupportedEncodingException
    {
        String name = childFile.getName();

        if (name.startsWith(".") || childFile.isHidden())
        {
            return false;
        }

        String lastModified = new SimpleDateFormat("dd-MM-yyyy HH-mm-ss").format(
                new Date(childFile.lastModified()));

        sb.append("<tr>");
        sb.append("<td><a href=\"" + requestURL + URLEncoder.encode(name, "UTF-8") +
                  (childFile.isDirectory() ? "/" : "") + "\">" + name + (childFile.isDirectory() ? "/" : "") +
                  "</a></td>");
        sb.append("<td>" + lastModified + "</td>");
        sb.append("<td>" + FileUtils.byteCountToDisplaySize(childFile.length()) + "</td>");
        sb.append("<td></td>");
        sb.append("</tr>");
        return true;
    }


>>>>>>> 2d6b8a74
    protected boolean provideArtifactDownloadResponse(HttpServletRequest request,
                                                   HttpServletResponse response,
                                                   HttpHeaders httpHeaders,
                                                   Repository repository,
                                                   String path)
            throws Exception
    {
        String storageId = repository.getStorage().getId();
        String repositoryId = repository.getId();
        
        RepositoryPath resolvedPath = artifactManagementService.getPath(storageId, repositoryId, path);

        logger.debug("Resolved path: " + resolvedPath);
        
        ArtifactControllerHelper.provideArtifactHeaders(response, resolvedPath);
        if (response.getStatus() == HttpStatus.NOT_FOUND.value())
        {
            return false;
        }
        else if (request.getMethod().equals(RequestMethod.HEAD.name()))
        {
            return true;
        }

        InputStream is = artifactManagementService.resolve(storageId, repositoryId, path);
        if (ArtifactControllerHelper.isRangedRequest(httpHeaders))
        {
            logger.debug("Detected ranged request.");

            ArtifactControllerHelper.handlePartialDownload(is, httpHeaders, response);
        }

        artifactEventListenerRegistry.dispatchArtifactDownloadingEvent(storageId, repositoryId, path);
        copyToResponse(is, response);
        artifactEventListenerRegistry.dispatchArtifactDownloadedEvent(storageId, repositoryId, path);

        return true;
    }

}<|MERGE_RESOLUTION|>--- conflicted
+++ resolved
@@ -72,204 +72,6 @@
         this.storageProviderRegistry = storageProviderRegistry;
     }
     
-<<<<<<< HEAD
-=======
-    protected boolean probeForDirectoryListing(Repository repository,
-                                               String path)
-    {
-        String filePath = path.replaceAll("/", Matcher.quoteReplacement(File.separator));
-
-        String dir = repository.getBasedir() + File.separator + filePath;
-
-        File file = new File(dir);
-
-        // Do not allow .index and .trash directories (or any other directory starting with ".") to be browseable.
-        // NB: Files will still be downloadable.
-        if (isPermittedForDirectoryListing(file, path))
-        {
-            if (file.exists() && file.isDirectory())
-            {
-                return true;
-            }
-
-            file = new File(dir + File.separator);
-
-            return file.exists() && file.isDirectory();
-        }
-        else
-        {
-            return false;
-        }
-    }
-    
-    protected boolean isPermittedForDirectoryListing(File file,
-                                                     String path)
-    {
-        return (!file.isHidden() && !path.startsWith(".") && !path.contains("/."));        
-    }
-
-    protected void getDirectoryListing(HttpServletRequest request,
-                                       HttpServletResponse response)
-    {
-        String dirPath = null;
-        
-        if (System.getProperty("strongbox.storage.booter.basedir") != null)
-        {
-            dirPath = System.getProperty("strongbox.storage.booter.basedir");
-        }
-        else
-        {
-            // Assuming this invocation is related to tests:
-            dirPath =  ConfigurationResourceResolver.getVaultDirectory() + "/storages/";
-        }       
-        generateDirectoryListing(dirPath, request, response);
-    }
-    
-    protected void getDirectoryListing(Storage storage,
-                                       HttpServletRequest request,
-                                       HttpServletResponse response)
-    {
-        String dirPath = storage.getBasedir();
-        
-        generateDirectoryListing(dirPath, request, response);
-    }
-    
-    protected void getDirectoryListing(Repository repository,
-                                       String path,
-                                       HttpServletRequest request,
-                                       HttpServletResponse response)
-    {
-        path = path.replaceAll("/", Matcher.quoteReplacement(File.separator));
-
-        if (request == null)
-        {
-            throw new RuntimeException("Unable to retrieve HTTP request from execution context");
-        }
-
-        String dirPath = repository.getBasedir() + File.separator + path;
-                
-        generateDirectoryListing(dirPath, request, response);
-    }
-
-    protected void generateDirectoryListing(String dirPath,
-                                            HttpServletRequest request,
-                                            HttpServletResponse response)
-    {   
-        if(dirPath == null)
-        {
-            response.setStatus(HttpStatus.INTERNAL_SERVER_ERROR.value());
-
-            logger.debug("Could not retrive /storages base directory");
-
-            return;
-        }
-        
-        File file = new File(dirPath);
-        String requestUri = request.getRequestURI();
-        
-        if (file.isDirectory() && !requestUri.endsWith("/"))
-        {
-            try
-            {
-                response.sendRedirect(requestUri + "/");
-            }
-            catch (IOException e)
-            {
-                logger.debug("Error redirecting to " + requestUri + "/");
-            }
-            return;
-        }
-
-        try
-        {
-            logger.debug(" browsing: " + file.toString());
-
-            StringBuilder sb = new StringBuilder();
-            sb.append("<html>");
-            sb.append("<head>");
-            sb.append(
-                    "<style>body{font-family: \"Trebuchet MS\", verdana, lucida, arial, helvetica, sans-serif;} table tr {text-align: left;}</style>");
-            sb.append("<title>Index of " + request.getRequestURI() + "</title>");
-            sb.append("</head>");
-            sb.append("<body>");
-            sb.append("<h1>Index of " + request.getRequestURI() + "</h1>");
-            sb.append("<table cellspacing=\"10\">");
-            sb.append("<tr>");
-            sb.append("<th>Name</th>");
-            sb.append("<th>Last modified</th>");
-            sb.append("<th>Size</th>");
-            sb.append("<th>Description</th>");
-            sb.append("</tr>");
-
-            if (!request.getRequestURI().equalsIgnoreCase(BrowseStoragesController.ROOT_CONTEXT + "/"))
-            {
-                sb.append("<tr>");
-                sb.append("<td colspan=4><a href=\"../\">..</a></td>");
-                sb.append("</tr>");
-            }
-
-            String requestURL = request.getRequestURL().toString();
-            File[] childFiles = file.listFiles();
-            if (childFiles != null)
-            {
-                for (File dirFile : ArtifactControllerHelper.getDirectories(file))
-                {
-                    appendFile(sb, dirFile, requestURL);
-                }
-
-                for (File childFile : ArtifactControllerHelper.getFiles(file))
-                {
-                    appendFile(sb, childFile, requestURL);
-                }
-            }
-
-            sb.append("</table>");
-            sb.append("</body>");
-            sb.append("</html>");
-
-            response.setContentType("text/html;charset=UTF-8");
-            response.setStatus(HttpStatus.OK.value());
-            response.getWriter().write(sb.toString());
-            response.getWriter().flush();
-            response.getWriter().close();
-
-        }
-        catch (Exception e)
-        {
-            logger.error(" error accessing requested directory: " + file.getAbsolutePath(), e);
-
-            response.setStatus(HttpStatus.INTERNAL_SERVER_ERROR.value());
-        }
-    }
-
-    protected static boolean appendFile(StringBuilder sb,
-                                        File childFile,
-                                        final String requestURL)
-            throws UnsupportedEncodingException
-    {
-        String name = childFile.getName();
-
-        if (name.startsWith(".") || childFile.isHidden())
-        {
-            return false;
-        }
-
-        String lastModified = new SimpleDateFormat("dd-MM-yyyy HH-mm-ss").format(
-                new Date(childFile.lastModified()));
-
-        sb.append("<tr>");
-        sb.append("<td><a href=\"" + requestURL + URLEncoder.encode(name, "UTF-8") +
-                  (childFile.isDirectory() ? "/" : "") + "\">" + name + (childFile.isDirectory() ? "/" : "") +
-                  "</a></td>");
-        sb.append("<td>" + lastModified + "</td>");
-        sb.append("<td>" + FileUtils.byteCountToDisplaySize(childFile.length()) + "</td>");
-        sb.append("<td></td>");
-        sb.append("</tr>");
-        return true;
-    }
-
-
->>>>>>> 2d6b8a74
     protected boolean provideArtifactDownloadResponse(HttpServletRequest request,
                                                    HttpServletResponse response,
                                                    HttpHeaders httpHeaders,
