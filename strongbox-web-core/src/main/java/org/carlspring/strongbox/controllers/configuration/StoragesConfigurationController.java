package org.carlspring.strongbox.controllers.configuration;

import org.carlspring.strongbox.forms.configuration.ProxyConfigurationForm.ProxyConfigurationFormChecks;
import org.carlspring.strongbox.forms.configuration.RepositoryForm;
import org.carlspring.strongbox.forms.configuration.StorageForm;
import org.carlspring.strongbox.providers.io.RepositoryPath;
import org.carlspring.strongbox.repository.RepositoryManagementStrategyException;
import org.carlspring.strongbox.services.ConfigurationManagementService;
import org.carlspring.strongbox.services.RepositoryManagementService;
import org.carlspring.strongbox.services.StorageManagementService;
import org.carlspring.strongbox.services.support.ConfigurationException;
import org.carlspring.strongbox.storage.MutableStorage;
import org.carlspring.strongbox.storage.Storage;
import org.carlspring.strongbox.storage.Views;
import org.carlspring.strongbox.storage.indexing.RepositoryIndexManager;
import org.carlspring.strongbox.storage.repository.MutableRepository;
import org.carlspring.strongbox.storage.repository.Repository;
import org.carlspring.strongbox.validation.RequestBodyValidationException;

import javax.validation.groups.Default;
import java.io.IOException;
import java.nio.file.Files;
import java.util.ArrayList;
import java.util.List;
import java.util.Optional;

import com.fasterxml.jackson.annotation.JsonView;
import io.swagger.annotations.*;
import org.apache.commons.lang.StringUtils;
import org.springframework.core.convert.ConversionService;
import org.springframework.http.HttpHeaders;
import org.springframework.http.HttpStatus;
import org.springframework.http.MediaType;
import org.springframework.http.ResponseEntity;
import org.springframework.security.access.prepost.PreAuthorize;
import org.springframework.validation.BindingResult;
import org.springframework.validation.annotation.Validated;
import org.springframework.web.bind.annotation.*;

/**
 * @author Pablo Tirado
 */
@RestController
@RequestMapping("/api/configuration/strongbox/storages")
@Api(value = "/api/configuration/strongbox/storages")
public class StoragesConfigurationController
        extends BaseConfigurationController
{
    static final String SUCCESSFUL_SAVE_STORAGE = "The storage was created successfully.";

    static final String FAILED_SAVE_STORAGE_FORM_ERROR = "The storage cannot be created because the submitted form contains errors!";

    static final String FAILED_SAVE_STORAGE_ERROR = "The storage was not created.";

    static final String SUCCESSFUL_UPDATE_STORAGE = "The storage was updated successfully.";

    static final String FAILED_UPDATE_STORAGE_FORM_ERROR = "The storage cannot be updated because the submitted form contains errors!";

    static final String FAILED_UPDATE_STORAGE_ERROR = "The storage was not updated.";

    static final String FAILED_SAVE_REPOSITORY = "The repository cannot be saved because the submitted form contains errors!";

    static final String SUCCESSFUL_REPOSITORY_SAVE = "The repository was updated successfully.";

    static final String FAILED_REPOSITORY_SAVE = "The repository was not saved.";

    static final String SUCCESSFUL_STORAGE_REMOVAL = "The storage was removed successfully.";

    static final String SUCCESSFUL_REPOSITORY_REMOVAL = "The repository was removed successfully.";

    private static final String FAILED_STORAGE_REMOVAL = "Failed to remove the storage !";

    private static final String STORAGE_NOT_FOUND = "The storage was not found.";

    private static final String FAILED_REPOSITORY_REMOVAL = "Failed to remove the repository !";

    private static final String REPOSITORY_NOT_FOUND = "The repository was not found.";

    private static final String FAILED_GET_REPOSITORY = "Failed to get the repository !";

    private final StorageManagementService storageManagementService;

    private final RepositoryManagementService repositoryManagementService;

    private final Optional<RepositoryIndexManager> repositoryIndexManager;

    private final ConversionService conversionService;

    public StoragesConfigurationController(ConfigurationManagementService configurationManagementService,
                                           StorageManagementService storageManagementService,
                                           RepositoryManagementService repositoryManagementService,
                                           ConversionService conversionService,
                                           Optional<RepositoryIndexManager> repositoryIndexManager)
    {
        super(configurationManagementService);
        this.storageManagementService = storageManagementService;
        this.repositoryManagementService = repositoryManagementService;
        this.conversionService = conversionService;
        this.repositoryIndexManager = repositoryIndexManager;
    }

    @ApiOperation(value = "Adds a storage.")
    @ApiResponses(value = { @ApiResponse(code = 200, message = "The storage was created successfully."),
                            @ApiResponse(code = 500, message = "An error occurred.") })
    @PreAuthorize("hasAuthority('CONFIGURATION_ADD_UPDATE_STORAGE')")
    @PutMapping(consumes = MediaType.APPLICATION_JSON_VALUE, produces = { MediaType.TEXT_PLAIN_VALUE,
                                                                          MediaType.APPLICATION_JSON_VALUE })
    public ResponseEntity createStorage(
            @RequestBody @Validated({ Default.class,
                                      StorageForm.NewStorage.class,
                                      ProxyConfigurationFormChecks.class }) StorageForm storageForm,
            BindingResult bindingResult,
            @RequestHeader(HttpHeaders.ACCEPT) String accept)
    {
        if (bindingResult.hasErrors())
        {
            throw new RequestBodyValidationException(FAILED_SAVE_STORAGE_FORM_ERROR, bindingResult);
        }

        try
        {
            MutableStorage storage = conversionService.convert(storageForm, MutableStorage.class);
            configurationManagementService.saveStorage(storage);

            if (!storage.existsOnFileSystem())
            {
                storageManagementService.createStorage(storage);
            }

            return getSuccessfulResponseEntity(SUCCESSFUL_SAVE_STORAGE, accept);
        }
        catch (ConfigurationException | IOException e)
        {
            return getExceptionResponseEntity(HttpStatus.INTERNAL_SERVER_ERROR, FAILED_SAVE_STORAGE_ERROR, e, accept);
        }
    }

    @ApiOperation(value = "Updates a storage.")
    @ApiResponses(value = { @ApiResponse(code = 200, message = "The storage was updated successfully."),
                            @ApiResponse(code = 500, message = "An error occurred.") })
    @PreAuthorize("hasAuthority('CONFIGURATION_ADD_UPDATE_STORAGE')")
    @PutMapping(value = "{storageId}", consumes = MediaType.APPLICATION_JSON_VALUE, produces = { MediaType.TEXT_PLAIN_VALUE,
                                                                                                 MediaType.APPLICATION_JSON_VALUE })
    public ResponseEntity updateStorage(
            @ApiParam(value = "The storageId", required = true)
            @PathVariable String storageId,
            @RequestBody @Validated({ Default.class,
                                      StorageForm.ExistingStorage.class,
                                      ProxyConfigurationFormChecks.class }) StorageForm storageFormToUpdate,
            BindingResult bindingResult,
            @RequestHeader(HttpHeaders.ACCEPT) String accept)
    {
        if (bindingResult.hasErrors())
        {
            throw new RequestBodyValidationException(FAILED_UPDATE_STORAGE_FORM_ERROR, bindingResult);
        }

        if (!StringUtils.equals(storageId, storageFormToUpdate.getId()))
        {
            return getNotFoundResponseEntity(FAILED_UPDATE_STORAGE_ERROR, accept);
        }

        try
        {
            MutableStorage storage = conversionService.convert(storageFormToUpdate, MutableStorage.class);
            configurationManagementService.saveStorage(storage);

            if (!storage.existsOnFileSystem())
            {
                storageManagementService.createStorage(storage);
            }

            return getSuccessfulResponseEntity(SUCCESSFUL_UPDATE_STORAGE, accept);
        }
        catch (ConfigurationException | IOException e)
        {
            return getExceptionResponseEntity(HttpStatus.INTERNAL_SERVER_ERROR, FAILED_UPDATE_STORAGE_ERROR, e, accept);
        }
    }

    @JsonView(Views.ShortStorage.class)
    @ApiOperation(value = "Retrieve the basic info about storages.")
    @ApiResponses(value = { @ApiResponse(code = 200, message = "") })
    @PreAuthorize("hasAuthority('CONFIGURATION_VIEW_STORAGE_CONFIGURATION')")
    @GetMapping(produces = MediaType.APPLICATION_JSON_VALUE)
    public ResponseEntity getStorages()
    {
        final List<Storage> storages = new ArrayList<>(configurationManagementService.getConfiguration()
                                                                                     .getStorages()
                                                                                     .values());
        return ResponseEntity.ok(new StoragesOutput(storages));
    }

    @JsonView(Views.LongStorage.class)
    @ApiOperation(value = "Retrieve the configuration of a storage.")
    @ApiResponses(value = { @ApiResponse(code = 200, message = ""),
                            @ApiResponse(code = 404, message = "The storage ${storageId} was not found.") })
    @PreAuthorize("hasAuthority('CONFIGURATION_VIEW_STORAGE_CONFIGURATION')")
    @GetMapping(value = "/{storageId}", produces = MediaType.APPLICATION_JSON_VALUE)
    public ResponseEntity getStorage(@ApiParam(value = "The storageId", required = true)
                                     @PathVariable final String storageId)
    {
        final Storage storage = configurationManagementService.getConfiguration().getStorage(storageId);

        if (storage != null)
        {
            return ResponseEntity.ok(storage);
        }
        else
        {
            return getFailedResponseEntity(HttpStatus.NOT_FOUND, STORAGE_NOT_FOUND, MediaType.APPLICATION_JSON_VALUE);
        }
    }

    @ApiOperation(value = "Deletes a storage.")
    @ApiResponses(value = { @ApiResponse(code = 200, message = "The storage was removed successfully."),
                            @ApiResponse(code = 404, message = "The storage ${storageId} was not found!"),
                            @ApiResponse(code = 500, message = "Failed to remove storage ${storageId}!") })
    @PreAuthorize("hasAuthority('CONFIGURATION_DELETE_STORAGE_CONFIGURATION')")
    @DeleteMapping(value = "/{storageId}", produces = { MediaType.TEXT_PLAIN_VALUE,
                                                        MediaType.APPLICATION_JSON_VALUE })
    public ResponseEntity removeStorage(@ApiParam(value = "The storageId", required = true)
                                        @PathVariable final String storageId,
                                        @ApiParam(value = "Whether to force delete and remove the storage from the file system")
                                        @RequestParam(name = "force", defaultValue = "false") final boolean force,
                                        @RequestHeader(HttpHeaders.ACCEPT) String accept)
    {
        if (configurationManagementService.getConfiguration().getStorage(storageId) != null)
        {
            try
            {
                repositoryIndexManager.ifPresent(
                        repositoryIndexManager -> repositoryIndexManager.closeIndexersForStorage(storageId));

                if (force)
                {
                    storageManagementService.removeStorage(storageId);
                }

                configurationManagementService.removeStorage(storageId);

                logger.debug("Removed storage " + storageId + ".");

                return getSuccessfulResponseEntity(SUCCESSFUL_STORAGE_REMOVAL, accept);
            }
            catch (ConfigurationException | IOException e)
            {
                return getExceptionResponseEntity(HttpStatus.INTERNAL_SERVER_ERROR, FAILED_STORAGE_REMOVAL, e, accept);
            }
        }
        else
        {
            return getFailedResponseEntity(HttpStatus.NOT_FOUND, STORAGE_NOT_FOUND, accept);
        }
    }

    @ApiOperation(value = "Adds or updates a repository.")
    @ApiResponses(value = { @ApiResponse(code = 200, message = "The repository was updated successfully."),
                            @ApiResponse(code = 404, message = "The repository ${repositoryId} was not found!"),
                            @ApiResponse(code = 500, message = "Failed to remove the repository ${repositoryId}!") })
    @PreAuthorize("hasAuthority('CONFIGURATION_ADD_UPDATE_REPOSITORY')")
    @PutMapping(value = "/{storageId}/{repositoryId}", consumes = MediaType.APPLICATION_JSON_VALUE, produces = { MediaType.TEXT_PLAIN_VALUE,
                                                                                                                 MediaType.APPLICATION_JSON_VALUE })
    public ResponseEntity addOrUpdateRepository(@ApiParam(value = "The storageId", required = true)
                                                @PathVariable String storageId,
                                                @ApiParam(value = "The repositoryId", required = true)
                                                @PathVariable String repositoryId,
                                                @ApiParam(value = "The repository object", required = true)
                                                @RequestBody @Validated({ Default.class,
                                                                          ProxyConfigurationFormChecks.class })
                                                        RepositoryForm repositoryForm,
                                                BindingResult bindingResult,
                                                @RequestHeader(HttpHeaders.ACCEPT) String accept)
    {

        if (configurationManagementService.getConfiguration().getStorage(storageId) != null)
        {
            if (bindingResult.hasErrors())
            {
                throw new RequestBodyValidationException(FAILED_SAVE_REPOSITORY, bindingResult);
            }

            try
            {
                MutableRepository repository = conversionService.convert(repositoryForm, MutableRepository.class);

                logger.debug("Creating repository " + storageId + ":" + repositoryId + "...");

                configurationManagementService.saveRepository(storageId, repository);

                final RepositoryPath repositoryPath = repositoryPathResolver.resolve(new Repository(repository));
                if (!Files.exists(repositoryPath))
                {
                    repositoryManagementService.createRepository(storageId, repository.getId());
                }

                return getSuccessfulResponseEntity(SUCCESSFUL_REPOSITORY_SAVE, accept);
            }
            catch (IOException | ConfigurationException | RepositoryManagementStrategyException e)
            {
                logger.error(e.getMessage(), e);

                return getFailedResponseEntity(HttpStatus.INTERNAL_SERVER_ERROR, FAILED_REPOSITORY_SAVE, accept);
            }
        }
        else
        {
<<<<<<< HEAD
            return getExceptionResponseEntity(HttpStatus.INTERNAL_SERVER_ERROR, FAILED_REPOSITORY_SAVE, e, accept);
=======
            return getFailedResponseEntity(HttpStatus.NOT_FOUND, STORAGE_NOT_FOUND, accept);
>>>>>>> 3caa8438
        }
    }

    @ApiOperation(value = "Returns the configuration of a repository.")
    @ApiResponses(value = { @ApiResponse(code = 200,
                                         message = "The repository was updated successfully.",
                                         response = MutableRepository.class),
                            @ApiResponse(code = 404,
                                         message = "The repository ${storageId}:${repositoryId} was not found!") })
    @PreAuthorize("hasAuthority('CONFIGURATION_VIEW_REPOSITORY')")
    @GetMapping(value = "/{storageId}/{repositoryId}", produces = MediaType.APPLICATION_JSON_VALUE)
    public ResponseEntity getRepository(@ApiParam(value = "The storageId", required = true)
                                        @PathVariable final String storageId,
                                        @ApiParam(value = "The repositoryId", required = true)
                                        @PathVariable final String repositoryId)
    {
        try
        {
            Repository repository = configurationManagementService.getConfiguration()
                                                                  .getStorage(storageId)
                                                                  .getRepository(repositoryId);

            if (repository != null)
            {
                return ResponseEntity.ok(repository);
            }
            else
            {
                return getFailedResponseEntity(HttpStatus.NOT_FOUND, REPOSITORY_NOT_FOUND,
                                               MediaType.APPLICATION_JSON_VALUE);
            }
        }
        catch (Exception e)
        {
            return getExceptionResponseEntity(HttpStatus.INTERNAL_SERVER_ERROR, FAILED_GET_REPOSITORY, e,
                                              MediaType.APPLICATION_JSON_VALUE);
        }
    }

    @ApiOperation(value = "Deletes a repository.")
    @ApiResponses(value = { @ApiResponse(code = 200, message = "The repository was deleted successfully."),
                            @ApiResponse(code = 404, message = "The repository ${storageId}:${repositoryId} was not found!"),
                            @ApiResponse(code = 500, message = "Failed to remove the repository ${repositoryId}!") })
    @PreAuthorize("hasAuthority('CONFIGURATION_DELETE_REPOSITORY')")
    @DeleteMapping(value = "/{storageId}/{repositoryId}", produces = { MediaType.TEXT_PLAIN_VALUE,
                                                                       MediaType.APPLICATION_JSON_VALUE })
    public ResponseEntity removeRepository(@ApiParam(value = "The storageId", required = true)
                                           @PathVariable final String storageId,
                                           @ApiParam(value = "The repositoryId", required = true)
                                           @PathVariable final String repositoryId,
                                           @ApiParam(value = "Whether to force delete the repository from the file system")
                                           @RequestParam(name = "force", defaultValue = "false") final boolean force,
                                           @RequestHeader(HttpHeaders.ACCEPT) String accept)
    {
        final Repository repository = configurationManagementService.getConfiguration()
                                                                    .getStorage(storageId)
                                                                    .getRepository(repositoryId);
        if (repository != null)
        {
            try
            {
                if (repositoryIndexManager.isPresent())
                {
                    repositoryIndexManager.get().closeIndexer(storageId + ":" + repositoryId);
                }

                final RepositoryPath repositoryPath = repositoryPathResolver.resolve(repository);
                if (!Files.exists(repositoryPath) && force)
                {
                    repositoryManagementService.removeRepository(storageId, repository.getId());
                }

                configurationManagementService.removeRepository(storageId, repositoryId);

                logger.debug("Removed repository " + storageId + ":" + repositoryId + ".");

                return getSuccessfulResponseEntity(SUCCESSFUL_REPOSITORY_REMOVAL, accept);
            }
            catch (IOException | ConfigurationException e)
            {
                return getExceptionResponseEntity(HttpStatus.INTERNAL_SERVER_ERROR, FAILED_REPOSITORY_REMOVAL, e, accept);
            }
        }
        else
        {
            return getFailedResponseEntity(HttpStatus.NOT_FOUND, REPOSITORY_NOT_FOUND, accept);
        }
    }

}<|MERGE_RESOLUTION|>--- conflicted
+++ resolved
@@ -298,18 +298,11 @@
             }
             catch (IOException | ConfigurationException | RepositoryManagementStrategyException e)
             {
-                logger.error(e.getMessage(), e);
-
-                return getFailedResponseEntity(HttpStatus.INTERNAL_SERVER_ERROR, FAILED_REPOSITORY_SAVE, accept);
-            }
+                return getExceptionResponseEntity(HttpStatus.INTERNAL_SERVER_ERROR, FAILED_REPOSITORY_SAVE, e, accept);}
         }
         else
         {
-<<<<<<< HEAD
-            return getExceptionResponseEntity(HttpStatus.INTERNAL_SERVER_ERROR, FAILED_REPOSITORY_SAVE, e, accept);
-=======
             return getFailedResponseEntity(HttpStatus.NOT_FOUND, STORAGE_NOT_FOUND, accept);
->>>>>>> 3caa8438
         }
     }
 
