package org.carlspring.strongbox.controller;

import static org.carlspring.strongbox.utils.ByteRangeRequestHandler.handlePartialDownload;
import static org.carlspring.strongbox.utils.ByteRangeRequestHandler.isRangedRequest;
import static org.springframework.http.HttpStatus.INTERNAL_SERVER_ERROR;
import static org.springframework.http.HttpStatus.NOT_FOUND;

import java.io.File;
import java.io.IOException;
import java.io.InputStream;
import java.net.URLEncoder;
import java.nio.file.Paths;
import java.security.NoSuchAlgorithmException;
import java.text.SimpleDateFormat;
import java.util.Arrays;
import java.util.Date;
import java.util.Locale;
import java.util.regex.Matcher;

import javax.servlet.http.HttpServletRequest;
import javax.servlet.http.HttpServletResponse;
import javax.xml.bind.JAXBException;

import org.apache.commons.io.FileUtils;
import org.apache.commons.io.comparator.DirectoryFileComparator;
import org.apache.log4j.LogManager;
import org.apache.log4j.Logger;
import org.apache.maven.artifact.repository.metadata.Metadata;
import org.carlspring.maven.commons.util.ArtifactUtils;
import org.carlspring.strongbox.client.ArtifactTransportException;
import org.carlspring.strongbox.io.ArtifactInputStream;
import org.carlspring.strongbox.providers.ProviderImplementationException;
import org.carlspring.strongbox.storage.ArtifactResolutionException;
import org.carlspring.strongbox.storage.ArtifactStorageException;
import org.carlspring.strongbox.storage.Storage;
import org.carlspring.strongbox.storage.metadata.MavenMetadataManager;
import org.carlspring.strongbox.storage.metadata.MetadataType;
import org.carlspring.strongbox.storage.repository.Repository;
import org.carlspring.strongbox.util.MessageDigestUtils;
import org.codehaus.plexus.util.xml.pull.XmlPullParserException;
import org.springframework.beans.factory.annotation.Autowired;
import org.springframework.http.HttpHeaders;
import org.springframework.http.HttpStatus;
import org.springframework.http.MediaType;
import org.springframework.http.ResponseEntity;
import org.springframework.security.access.prepost.PreAuthorize;
import org.springframework.web.bind.annotation.PathVariable;
import org.springframework.web.bind.annotation.RequestHeader;
import org.springframework.web.bind.annotation.RequestMapping;
import org.springframework.web.bind.annotation.RequestMethod;
import org.springframework.web.bind.annotation.RequestParam;
import org.springframework.web.bind.annotation.RestController;

import io.swagger.annotations.ApiOperation;
import io.swagger.annotations.ApiParam;
import io.swagger.annotations.ApiResponse;
import io.swagger.annotations.ApiResponses;

/**
 * REST API for all artifact-related processes.
 * <p>
 * Thanks to custom URL processing any path variable like '{path:.+}' will be processed as '**'.
 *
 * @author Alex Oreshkevich
 * @see {@linkplain http://docs.spring.io/spring/docs/current/spring-framework-reference/html/mvc.html#mvc-config-path-matching}
 */
@RestController
@RequestMapping(path = ArtifactController.ROOT_CONTEXT, headers = "user-agent=Maven/*")
public class ArtifactController
        extends BaseArtifactController
{

    private static final Logger logger = LogManager.getLogger(ArtifactController.class);

    // must be the same as @RequestMapping value on the class definition
    public final static String ROOT_CONTEXT = "/storages";

    @Autowired
    protected MavenMetadataManager mavenMetadataManager;
    
    @PreAuthorize("authenticated")
    @RequestMapping(value = "greet",
                    method = RequestMethod.GET)
    public ResponseEntity greet()
    {
        return new ResponseEntity<>("success", HttpStatus.OK);
    }

    @ApiOperation(value = "Used to deploy an artifact",
                  position = 0)
    @ApiResponses(value = { @ApiResponse(code = 200,
                                         message = "The artifact was deployed successfully."),
                            @ApiResponse(code = 400,
                                         message = "An error occurred.") })
    @PreAuthorize("hasAuthority('ARTIFACTS_DEPLOY')")
<<<<<<< HEAD
    @RequestMapping(value = "{storageId}/{repositoryId}/{path:.+}",
                    method = RequestMethod.PUT)
    public ResponseEntity upload(@ApiParam(value = "The storageId",
                                           required = true)
                                 @PathVariable(name = "storageId") String storageId,
                                 @ApiParam(value = "The repositoryId",
                                           required = true)
                                 @PathVariable(name = "repositoryId") String repositoryId,
                                 @PathVariable String path,
=======
    @RequestMapping(value = "{storageId}/{repositoryId}/**", method = RequestMethod.PUT)
    public ResponseEntity upload(
                                 @ApiParam(value = "The storageId", required = true) @PathVariable(name = "storageId") String storageId,
                                 @ApiParam(value = "The repositoryId", required = true) @PathVariable(name = "repositoryId") String repositoryId,
>>>>>>> 144bdb6d
                                 HttpServletRequest request)
    {
        try
        {
            getArtifactManagementService().store(storageId, repositoryId, path, request.getInputStream());

            return ResponseEntity.ok("The artifact was deployed successfully.");
        }
        catch (Exception e)
        {
            logger.error(e.getMessage(), e);
            return ResponseEntity.status(HttpStatus.INTERNAL_SERVER_ERROR)
                                 .body(e.getMessage());
        }
    }

    @ApiOperation(value = "Used to retrieve an artifact",
                  position = 1)
    @ApiResponses(value = { @ApiResponse(code = 200,
                                         message = ""),
                            @ApiResponse(code = 400,
                                         message = "An error occurred.") })
    @PreAuthorize("hasAuthority('ARTIFACTS_RESOLVE')")
<<<<<<< HEAD
    @RequestMapping(value = { "{storageId}/{repositoryId}/{path:.+}" },
                    method = RequestMethod.GET,
                    consumes = MediaType.TEXT_PLAIN_VALUE)
    public void download(@ApiParam(value = "The storageId",
                                   required = true)
=======
    @RequestMapping(value = "{storageId}/{repositoryId}/**",
                    method = RequestMethod.GET,
                    consumes = {MediaType.TEXT_PLAIN_VALUE, MediaType.APPLICATION_OCTET_STREAM_VALUE})
    public void download(@ApiParam(value = "The storageId", required = true)
>>>>>>> 144bdb6d
                         @PathVariable String storageId,
                         @ApiParam(value = "The repositoryId",
                                   required = true)
                         @PathVariable String repositoryId,
                         @RequestHeader HttpHeaders httpHeaders,
                         @PathVariable String path,
                         HttpServletRequest request,
                         HttpServletResponse response
    )
            throws Exception
    {
        logger.debug("[download] repository = " + repositoryId + "\n\tpath = " + path);

        Storage storage = configurationManager.getConfiguration()
                                              .getStorage(storageId);
        Repository repository = storage.getRepository(repositoryId);

        if (!repository.isInService())
        {
            logger.error("Repository is not in service...");
            response.setStatus(HttpStatus.SERVICE_UNAVAILABLE.value());
            return;
        }

        if (repository.allowsDirectoryBrowsing() && probeForDirectoryListing(repository, path))
        {
            try
            {
                generateDirectoryListing(repository, path, request, response);
            }
            catch (Exception e)
            {
                logger.error("Unable to generate directory listing for " +
                             "/" + storageId + "/" + repositoryId + "/" + path, e);

                response.setStatus(INTERNAL_SERVER_ERROR.value());
            }

            return;
        }

        ArtifactInputStream is;
        try
        {
            is = (ArtifactInputStream) getArtifactManagementService().resolve(storageId, repositoryId, path);
            if (is == null)
            {
                response.setStatus(NOT_FOUND.value());
                return;
            }

            if (isRangedRequest(httpHeaders))
            {
                logger.debug("Detecting range request....");
                copyToResponse(handlePartialDownload(is, httpHeaders, response), response);
            }
            else
            {
                copyToResponse(is, response);
            }
        }
        catch (ArtifactResolutionException | ArtifactTransportException e)
        {
            logger.info("Unable to find artifact by path " + path);
            logger.trace(e);
            response.setStatus(NOT_FOUND.value());
            return;
        }

        setMediaTypeHeader(path, response);

        response.setHeader("Accept-Ranges", "bytes");

        setHeadersForChecksums(storageId, repositoryId, path, response);

        logger.debug("Download succeeded.");
    }

    private void setMediaTypeHeader(String path,
                                    HttpServletResponse response)
    {
        // TODO: This is far from optimal and will need to have a content type approach at some point:
        if (ArtifactUtils.isChecksum(path))
        {
            response.setContentType(MediaType.TEXT_PLAIN_VALUE);
        }
        else if (ArtifactUtils.isMetadata(path))
        {
            response.setContentType(MediaType.APPLICATION_XML_VALUE);
        }
        else
        {
            response.setContentType(MediaType.APPLICATION_OCTET_STREAM_VALUE);
        }
    }

    private void setHeadersForChecksums(String storageId,
                                        String repositoryId,
                                        String path,
                                        HttpServletResponse response)
            throws IOException,
                   JAXBException,
                   NoSuchAlgorithmException,
                   ProviderImplementationException
    {
        Storage storage = configurationManager.getConfiguration()
                                              .getStorage(storageId);
        Repository repository = storage.getRepository(repositoryId);
        if (!repository.isChecksumHeadersEnabled())
        {
            return;
        }

        InputStream isMd5;
        //noinspection EmptyCatchBlock
        try
        {
            isMd5 = getArtifactManagementService().resolve(storageId, repositoryId, path + ".md5");
            if (isMd5 != null)
            {
                response.setHeader("Checksum-MD5", MessageDigestUtils.readChecksumFile(isMd5));
            }
        }
        catch (IOException | ArtifactTransportException e)
        {
            // This can occur if there is no checksum
            logger.warn("There is no MD5 checksum for " + storageId + "/" + repositoryId + "/" + path);
        }

        InputStream isSha1;
        //noinspection EmptyCatchBlock
        try
        {
            isSha1 = getArtifactManagementService().resolve(storageId, repositoryId, path + ".sha1");
            if (isSha1 != null)
            {
                response.setHeader("Checksum-SHA1", MessageDigestUtils.readChecksumFile(isSha1));
            }
        }
        catch (IOException | ArtifactTransportException e)
        {
            // This can occur if there is no checksum
            logger.warn("There is no SHA1 checksum for " + storageId + "/" + repositoryId + "/" + path);
        }
    }

    private boolean probeForDirectoryListing(Repository repository,
                                             String path)
    {
        String filePath = path.replaceAll("/", Matcher.quoteReplacement(File.separator));

        String dir = repository.getBasedir() + File.separator + filePath;

        File file = new File(dir);

        // Do not allow .index and .trash directories (or any other directory starting with ".") to be browsable.
        // NB: Files will still be downloadable.
        if (!file.isHidden() && !path.startsWith(".") && !path.contains("/."))
        {
            if (file.exists() && file.isDirectory())
            {
                return true;
            }

            file = new File(dir + File.separator);

            return file.exists() && file.isDirectory();
        }
        else
        {
            return false;
        }
    }

    private void generateDirectoryListing(Repository repository,
                                          String path,
                                          HttpServletRequest request,
                                          HttpServletResponse response)
    {
        path = path.replaceAll("/", Matcher.quoteReplacement(File.separator));

        if (request == null)
        {
            throw new RuntimeException("Unable to retrieve HTTP request from execution context");
        }

        String dir = repository.getBasedir() + File.separator + path;
        String requestUri = request.getRequestURI();

        File file = new File(dir);

        if (file.isDirectory() && !requestUri.endsWith("/"))
        {
            response.setLocale(new Locale(request.getRequestURI() + "/"));
            response.setStatus(HttpStatus.TEMPORARY_REDIRECT.value());

        }

        try
        {
            logger.debug(" browsing: " + file.toString());

            StringBuilder sb = new StringBuilder();
            sb.append("<html>");
            sb.append("<head>");
            sb.append(
                    "<style>body{font-family: \"Trebuchet MS\", verdana, lucida, arial, helvetica, sans-serif;} table tr {text-align: left;}</style>");
            sb.append("<title>Index of " + request.getRequestURI() + "</title>");
            sb.append("</head>");
            sb.append("<body>");
            sb.append("<h1>Index of " + request.getRequestURI() + "</h1>");
            sb.append("<table cellspacing=\"10\">");
            sb.append("<tr>");
            sb.append("<th>Name</th>");
            sb.append("<th>Last modified</th>");
            sb.append("<th>Size</th>");
            sb.append("</tr>");
            sb.append("<tr>");
            sb.append("<td colspan=3><a href='..'>..</a></td>");
            sb.append("</tr>");

            File[] childFiles = file.listFiles();
            if (childFiles != null)
            {
                Arrays.sort(childFiles, DirectoryFileComparator.DIRECTORY_COMPARATOR);

                for (File childFile : childFiles)
                {
                    String name = childFile.getName();

                    if (name.startsWith(".") || childFile.isHidden())
                    {
                        continue;
                    }

                    String lastModified = new SimpleDateFormat("dd-MM-yyyy HH-mm-ss").format(
                            new Date(childFile.lastModified()));

                    sb.append("<tr>");
                    sb.append("<td><a href='" + URLEncoder.encode(name, "UTF-8") + (childFile.isDirectory() ?
                                                                                    "/" : "") + "'>" + name +
                              (childFile.isDirectory() ? "/" : "") + "</a></td>");
                    sb.append("<td>" + lastModified + "</td>");
                    sb.append("<td>" + FileUtils.byteCountToDisplaySize(childFile.length()) + "</td>");
                    sb.append("</tr>");
                }
            }

            sb.append("</table>");
            sb.append("</body>");
            sb.append("</html>");

            response.setContentType("text/html;charset=UTF-8");
            response.setStatus(HttpStatus.FOUND.value());
            response.getWriter()
                    .write(sb.toString());
            response.getWriter()
                    .flush();
            response.getWriter()
                    .close();

        }
        catch (Exception e)
        {
            logger.error(" error accessing requested directory: " + file.getAbsolutePath(), e);
            response.setStatus(404);
        }
    }

    @ApiOperation(value = "Copies a path from one repository to another.",
                  position = 4)
    @ApiResponses(value = { @ApiResponse(code = 200,
                                         message = "The path was copied successfully."),
                            @ApiResponse(code = 400,
                                         message = "Bad request."),
                            @ApiResponse(code = 404,
                                         message = "The source/destination storageId/repositoryId/path does not exist!") })
    @PreAuthorize("hasAuthority('ARTIFACTS_COPY')")
    @RequestMapping(produces = MediaType.TEXT_PLAIN_VALUE,
                    value = "/copy/{path:.+}",
                    method = RequestMethod.POST)
    public ResponseEntity copy(@ApiParam(value = "The source storageId",
                                         required = true)
                               @RequestParam(name = "srcStorageId") String srcStorageId,
                               @ApiParam(value = "The source repositoryId",
                                         required = true)
                               @RequestParam(name = "srcRepositoryId") String srcRepositoryId,
                               @ApiParam(value = "The destination storageId",
                                         required = true)
                               @RequestParam(name = "destStorageId") String destStorageId,
                               @ApiParam(value = "The destination repositoryId",
                                         required = true)
                               @RequestParam(name = "destRepositoryId") String destRepositoryId,
                               @PathVariable String path)

            throws IOException, JAXBException
    {
        logger.debug("Copying " + path +
                     " from " + srcStorageId + ":" + srcRepositoryId +
                     " to " + destStorageId + ":" + destRepositoryId + "...");

        try
        {
            if (getStorage(srcStorageId) == null)
            {
                return ResponseEntity.status(NOT_FOUND)
                                     .body("The source storageId does not exist!");
            }
            if (getStorage(destStorageId) == null)
            {
                return ResponseEntity.status(NOT_FOUND)
                                     .body("The destination storageId does not exist!");
            }
            if (getStorage(srcStorageId).getRepository(srcRepositoryId) == null)
            {
                return ResponseEntity.status(NOT_FOUND)
                                     .body("The source repositoryId does not exist!");
            }
            if (getStorage(destStorageId).getRepository(destRepositoryId) == null)
            {
                return ResponseEntity.status(NOT_FOUND)
                                     .body("The destination repositoryId does not exist!");

            }
            if (getStorage(srcStorageId) != null &&
                getStorage(srcStorageId).getRepository(srcRepositoryId) != null &&
                !new File(getStorage(srcStorageId).getRepository(srcRepositoryId)
                                                  .getBasedir(), path).exists())
            {
                return ResponseEntity.status(NOT_FOUND)
                                     .body("The source path does not exist!");
            }

            getArtifactManagementService().copy(srcStorageId, srcRepositoryId, path, destStorageId, destRepositoryId);
        }
        catch (ArtifactStorageException e)
        {
            logger.error("Unable to copy artifact due to ArtifactStorageException", e);
            return ResponseEntity.status(HttpStatus.BAD_REQUEST)
                                 .body(e.getMessage());
        }
        catch (Exception e)
        {
            logger.error("Unable to copy artifact", e);
            return ResponseEntity.status(HttpStatus.INTERNAL_SERVER_ERROR)
                                 .body(e.getMessage());
        }

        return ResponseEntity.ok("The path was copied successfully.");
    }

    @ApiOperation(value = "Deletes a path from a repository.",
                  position = 3)
    @ApiResponses(value = { @ApiResponse(code = 200,
                                         message = "The artifact was deleted."),
                            @ApiResponse(code = 400,
                                         message = "Bad request."),
                            @ApiResponse(code = 404,
                                         message = "The specified storageId/repositoryId/path does not exist!") })
    @PreAuthorize("hasAuthority('ARTIFACTS_DELETE')")
    @RequestMapping(value = "{storageId}/{repositoryId}/{path:.+}",
                    method = RequestMethod.DELETE)
    public ResponseEntity delete(@ApiParam(value = "The storageId",
                                           required = true)
                                 @PathVariable String storageId,
                                 @ApiParam(value = "The repositoryId",
                                           required = true)
                                 @PathVariable String repositoryId,
                                 @ApiParam(value = "Whether to use force delete")
                                 @RequestParam(defaultValue = "false",
                                               name = "force") boolean force,
                                 @PathVariable String path)
            throws IOException, JAXBException
    {
        logger.info("Deleting " + storageId + ":" + repositoryId + "/" + path + "...");

        try
        {
            if (getStorage(storageId) == null)
            {
                return ResponseEntity.status(NOT_FOUND)
                                     .body("The specified storageId does not exist!");
            }
            if (getStorage(storageId).getRepository(repositoryId) == null)
            {
                return ResponseEntity.status(NOT_FOUND)
                                     .body("The specified repositoryId does not exist!");

            }
            if (getStorage(storageId) != null &&
                getStorage(storageId).getRepository(repositoryId) != null &&
                !new File(getStorage(storageId).getRepository(repositoryId)
                                               .getBasedir(), path).exists())
            {
                return ResponseEntity.status(NOT_FOUND)
                                     .body("The specified path does not exist!");
            }

            getArtifactManagementService().delete(storageId, repositoryId, path, force);
            deleteMetadataFromFS(storageId, repositoryId, path);
        }
        catch (ArtifactStorageException e)
        {
            logger.error(e.getMessage(), e);

            return ResponseEntity.status(HttpStatus.BAD_REQUEST)
                                 .body(e.getMessage());
        }

        return ResponseEntity.ok("The artifact was deleted.");
    }

    private void deleteMetadataFromFS(String storageId,
                                      String repositoryId,
                                      String metadataPath)
    {
        Storage storage = configurationManager.getConfiguration()
                                              .getStorage(storageId);
        Repository repository = storage.getRepository(repositoryId);
        final File repoPath = new File(repository.getBasedir());

        try
        {
            File artifactFile = new File(repoPath, metadataPath).getCanonicalFile();
            if (!artifactFile.isFile())
            {
                String version = artifactFile.getPath()
                                             .substring(
                                                     artifactFile.getPath()
                                                                 .lastIndexOf(File.separatorChar) + 1);
                java.nio.file.Path path = Paths.get(
                        artifactFile.getPath()
                                    .substring(0, artifactFile.getPath()
                                                              .lastIndexOf(File.separatorChar)));

                Metadata metadata = mavenMetadataManager.readMetadata(path);
                if (metadata != null && metadata.getVersioning() != null
                    && metadata.getVersioning()
                               .getVersions()
                               .contains(version))
                {
<<<<<<< HEAD
                    metadata.getVersioning()
                            .getVersions()
                            .remove(version);
                    getMavenMetadataManager().storeMetadata(path, null, metadata, MetadataType.ARTIFACT_ROOT_LEVEL);
=======
                    metadata.getVersioning().getVersions().remove(version);
                    mavenMetadataManager.storeMetadata(path, null, metadata, MetadataType.ARTIFACT_ROOT_LEVEL);
>>>>>>> 144bdb6d
                }
            }
        }
        catch (IOException | XmlPullParserException | NoSuchAlgorithmException e)
        {
            // We won't do anything in this case because it doesn't have an impact to the deletion
        }
    }

}<|MERGE_RESOLUTION|>--- conflicted
+++ resolved
@@ -1,10 +1,21 @@
 package org.carlspring.strongbox.controller;
 
-import static org.carlspring.strongbox.utils.ByteRangeRequestHandler.handlePartialDownload;
-import static org.carlspring.strongbox.utils.ByteRangeRequestHandler.isRangedRequest;
-import static org.springframework.http.HttpStatus.INTERNAL_SERVER_ERROR;
-import static org.springframework.http.HttpStatus.NOT_FOUND;
-
+import org.carlspring.maven.commons.util.ArtifactUtils;
+import org.carlspring.strongbox.client.ArtifactTransportException;
+import org.carlspring.strongbox.io.ArtifactInputStream;
+import org.carlspring.strongbox.providers.ProviderImplementationException;
+import org.carlspring.strongbox.storage.ArtifactResolutionException;
+import org.carlspring.strongbox.storage.ArtifactStorageException;
+import org.carlspring.strongbox.storage.Storage;
+import org.carlspring.strongbox.storage.metadata.MavenMetadataManager;
+import org.carlspring.strongbox.storage.metadata.MetadataType;
+import org.carlspring.strongbox.storage.repository.Repository;
+import org.carlspring.strongbox.util.MessageDigestUtils;
+
+import javax.inject.Inject;
+import javax.servlet.http.HttpServletRequest;
+import javax.servlet.http.HttpServletResponse;
+import javax.xml.bind.JAXBException;
 import java.io.File;
 import java.io.IOException;
 import java.io.InputStream;
@@ -17,28 +28,16 @@
 import java.util.Locale;
 import java.util.regex.Matcher;
 
-import javax.servlet.http.HttpServletRequest;
-import javax.servlet.http.HttpServletResponse;
-import javax.xml.bind.JAXBException;
-
+import io.swagger.annotations.ApiOperation;
+import io.swagger.annotations.ApiParam;
+import io.swagger.annotations.ApiResponse;
+import io.swagger.annotations.ApiResponses;
 import org.apache.commons.io.FileUtils;
 import org.apache.commons.io.comparator.DirectoryFileComparator;
 import org.apache.log4j.LogManager;
 import org.apache.log4j.Logger;
 import org.apache.maven.artifact.repository.metadata.Metadata;
-import org.carlspring.maven.commons.util.ArtifactUtils;
-import org.carlspring.strongbox.client.ArtifactTransportException;
-import org.carlspring.strongbox.io.ArtifactInputStream;
-import org.carlspring.strongbox.providers.ProviderImplementationException;
-import org.carlspring.strongbox.storage.ArtifactResolutionException;
-import org.carlspring.strongbox.storage.ArtifactStorageException;
-import org.carlspring.strongbox.storage.Storage;
-import org.carlspring.strongbox.storage.metadata.MavenMetadataManager;
-import org.carlspring.strongbox.storage.metadata.MetadataType;
-import org.carlspring.strongbox.storage.repository.Repository;
-import org.carlspring.strongbox.util.MessageDigestUtils;
 import org.codehaus.plexus.util.xml.pull.XmlPullParserException;
-import org.springframework.beans.factory.annotation.Autowired;
 import org.springframework.http.HttpHeaders;
 import org.springframework.http.HttpStatus;
 import org.springframework.http.MediaType;
@@ -50,11 +49,10 @@
 import org.springframework.web.bind.annotation.RequestMethod;
 import org.springframework.web.bind.annotation.RequestParam;
 import org.springframework.web.bind.annotation.RestController;
-
-import io.swagger.annotations.ApiOperation;
-import io.swagger.annotations.ApiParam;
-import io.swagger.annotations.ApiResponse;
-import io.swagger.annotations.ApiResponses;
+import static org.carlspring.strongbox.utils.ByteRangeRequestHandler.handlePartialDownload;
+import static org.carlspring.strongbox.utils.ByteRangeRequestHandler.isRangedRequest;
+import static org.springframework.http.HttpStatus.INTERNAL_SERVER_ERROR;
+import static org.springframework.http.HttpStatus.NOT_FOUND;
 
 /**
  * REST API for all artifact-related processes.
@@ -65,7 +63,8 @@
  * @see {@linkplain http://docs.spring.io/spring/docs/current/spring-framework-reference/html/mvc.html#mvc-config-path-matching}
  */
 @RestController
-@RequestMapping(path = ArtifactController.ROOT_CONTEXT, headers = "user-agent=Maven/*")
+@RequestMapping(path = ArtifactController.ROOT_CONTEXT,
+                headers = "user-agent=Maven/*")
 public class ArtifactController
         extends BaseArtifactController
 {
@@ -75,9 +74,9 @@
     // must be the same as @RequestMapping value on the class definition
     public final static String ROOT_CONTEXT = "/storages";
 
-    @Autowired
+    @Inject
     protected MavenMetadataManager mavenMetadataManager;
-    
+
     @PreAuthorize("authenticated")
     @RequestMapping(value = "greet",
                     method = RequestMethod.GET)
@@ -93,7 +92,6 @@
                             @ApiResponse(code = 400,
                                          message = "An error occurred.") })
     @PreAuthorize("hasAuthority('ARTIFACTS_DEPLOY')")
-<<<<<<< HEAD
     @RequestMapping(value = "{storageId}/{repositoryId}/{path:.+}",
                     method = RequestMethod.PUT)
     public ResponseEntity upload(@ApiParam(value = "The storageId",
@@ -103,12 +101,6 @@
                                            required = true)
                                  @PathVariable(name = "repositoryId") String repositoryId,
                                  @PathVariable String path,
-=======
-    @RequestMapping(value = "{storageId}/{repositoryId}/**", method = RequestMethod.PUT)
-    public ResponseEntity upload(
-                                 @ApiParam(value = "The storageId", required = true) @PathVariable(name = "storageId") String storageId,
-                                 @ApiParam(value = "The repositoryId", required = true) @PathVariable(name = "repositoryId") String repositoryId,
->>>>>>> 144bdb6d
                                  HttpServletRequest request)
     {
         try
@@ -132,18 +124,11 @@
                             @ApiResponse(code = 400,
                                          message = "An error occurred.") })
     @PreAuthorize("hasAuthority('ARTIFACTS_RESOLVE')")
-<<<<<<< HEAD
     @RequestMapping(value = { "{storageId}/{repositoryId}/{path:.+}" },
                     method = RequestMethod.GET,
                     consumes = MediaType.TEXT_PLAIN_VALUE)
     public void download(@ApiParam(value = "The storageId",
                                    required = true)
-=======
-    @RequestMapping(value = "{storageId}/{repositoryId}/**",
-                    method = RequestMethod.GET,
-                    consumes = {MediaType.TEXT_PLAIN_VALUE, MediaType.APPLICATION_OCTET_STREAM_VALUE})
-    public void download(@ApiParam(value = "The storageId", required = true)
->>>>>>> 144bdb6d
                          @PathVariable String storageId,
                          @ApiParam(value = "The repositoryId",
                                    required = true)
@@ -155,7 +140,7 @@
     )
             throws Exception
     {
-        logger.debug("[download] repository = " + repositoryId + "\n\tpath = " + path);
+        logger.debug(" repository = " + repositoryId + "\n\tpath = " + path);
 
         Storage storage = configurationManager.getConfiguration()
                                               .getStorage(storageId);
@@ -585,15 +570,10 @@
                                .getVersions()
                                .contains(version))
                 {
-<<<<<<< HEAD
                     metadata.getVersioning()
                             .getVersions()
                             .remove(version);
-                    getMavenMetadataManager().storeMetadata(path, null, metadata, MetadataType.ARTIFACT_ROOT_LEVEL);
-=======
-                    metadata.getVersioning().getVersions().remove(version);
                     mavenMetadataManager.storeMetadata(path, null, metadata, MetadataType.ARTIFACT_ROOT_LEVEL);
->>>>>>> 144bdb6d
                 }
             }
         }
