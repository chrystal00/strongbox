package org.carlspring.strongbox.controller;

import org.carlspring.maven.commons.util.ArtifactUtils;
import org.carlspring.strongbox.client.ArtifactTransportException;
import org.carlspring.strongbox.io.ArtifactInputStream;
import org.carlspring.strongbox.providers.ProviderImplementationException;
import org.carlspring.strongbox.security.exceptions.AuthenticationException;
import org.carlspring.strongbox.storage.ArtifactResolutionException;
import org.carlspring.strongbox.storage.ArtifactStorageException;
import org.carlspring.strongbox.storage.Storage;
import org.carlspring.strongbox.storage.metadata.MetadataType;
import org.carlspring.strongbox.storage.repository.Repository;
import org.carlspring.strongbox.util.MessageDigestUtils;

import javax.servlet.http.HttpServletRequest;
import javax.servlet.http.HttpServletResponse;
import javax.xml.bind.JAXBException;
import java.io.File;
import java.io.IOException;
import java.io.InputStream;
import java.net.URLEncoder;
import java.nio.file.Paths;
import java.security.NoSuchAlgorithmException;
import java.text.SimpleDateFormat;
import java.util.Arrays;
import java.util.Date;
import java.util.Locale;
import java.util.regex.Matcher;

import io.swagger.annotations.ApiOperation;
import io.swagger.annotations.ApiParam;
import io.swagger.annotations.ApiResponse;
import io.swagger.annotations.ApiResponses;
import org.apache.commons.io.FileUtils;
import org.apache.commons.io.comparator.DirectoryFileComparator;
import org.apache.log4j.LogManager;
import org.apache.log4j.Logger;
import org.apache.maven.artifact.repository.metadata.Metadata;
import org.codehaus.plexus.util.xml.pull.XmlPullParserException;
import org.springframework.http.HttpHeaders;
import org.springframework.http.HttpStatus;
import org.springframework.http.MediaType;
import org.springframework.http.ResponseEntity;
import org.springframework.security.access.prepost.PreAuthorize;
import org.springframework.web.bind.annotation.*;
import static org.carlspring.strongbox.utils.ByteRangeRequestHandler.handlePartialDownload;
import static org.carlspring.strongbox.utils.ByteRangeRequestHandler.isRangedRequest;
import static org.springframework.http.HttpStatus.INTERNAL_SERVER_ERROR;
import static org.springframework.http.HttpStatus.NOT_FOUND;

/**
 * test
 */
@RestController
@RequestMapping("/storages")
public class ArtifactController
        extends BaseArtifactController
{

    private static final Logger logger = LogManager.getLogger(ArtifactController.class);

    // must be the same as @RequestMapping value on the class definition
    public final static String ROOT_CONTEXT = "/storages";

    @PreAuthorize("authenticated")
    @RequestMapping(value = "greet", method = RequestMethod.GET)
    public ResponseEntity greet()
    {
        return new ResponseEntity<>("success", HttpStatus.OK);
    }

    @ApiOperation(value = "Used to deploy an artifact", position = 0)
    @ApiResponses(value = { @ApiResponse(code = 200, message = "The artifact was deployed successfully."),
                            @ApiResponse(code = 400, message = "An error occurred.") })
    @PreAuthorize("hasAuthority('ARTIFACTS_DEPLOY')")
    @RequestMapping(value = "{storageId}/{repositoryId}/{subPath:.+}", method = RequestMethod.PUT)
    public ResponseEntity upload(@ApiParam(value = "The storageId", required = true)
                                 @PathVariable(name = "storageId") String storageId,
                                 @ApiParam(value = "The repositoryId", required = true)
                                 @PathVariable(name = "repositoryId") String repositoryId,
                                 @PathVariable("subPath") String path,
                                 HttpServletRequest request)
            throws IOException,
                   AuthenticationException,
                   NoSuchAlgorithmException,
                   JAXBException,
                   ProviderImplementationException
    {
        try
        {
            getArtifactManagementService().store(storageId, repositoryId, path, request.getInputStream());

            return ResponseEntity.ok("The artifact was deployed successfully.");
        }
        catch (Exception e)
        {
            logger.error(e.getMessage(), e);
            return ResponseEntity.status(HttpStatus.INTERNAL_SERVER_ERROR).body(e.getMessage());
        }
    }

    @ApiOperation(value = "Used to retrieve an artifact", position = 1)
    @ApiResponses(value = { @ApiResponse(code = 200, message = ""),
                            @ApiResponse(code = 400, message = "An error occurred.") })
    @PreAuthorize("hasAuthority('ARTIFACTS_RESOLVE')")
<<<<<<< HEAD
    @RequestMapping(value = { "{storageId}/{repositoryId}/{subPath:.+}" },    // {subPath:.+} will be processed as **
            method = RequestMethod.GET,
            consumes = MediaType.TEXT_PLAIN_VALUE)
=======
    @RequestMapping(value = "{storageId}/{repositoryId}/**",
                    method = RequestMethod.GET)
>>>>>>> 246bb181
    public void download(@ApiParam(value = "The storageId", required = true)
                         @PathVariable String storageId,
                         @ApiParam(value = "The repositoryId", required = true)
                         @PathVariable String repositoryId,
                         @RequestHeader HttpHeaders httpHeaders,
                         @PathVariable("subPath") String path,
                         HttpServletRequest request,
                         HttpServletResponse response
    )
            throws Exception
    {
        logger.debug("[download] repository = " + repositoryId + "\n\tpath = " + path);

<<<<<<< HEAD
=======
        logger.debug(" repository = " + repositoryId + ", path = " + path);

>>>>>>> 246bb181
        Storage storage = configurationManager.getConfiguration().getStorage(storageId);
        Repository repository = storage.getRepository(repositoryId);

        if (!repository.isInService())
        {
            logger.error("Repository is not in service...");
            response.setStatus(HttpStatus.SERVICE_UNAVAILABLE.value());
            return;
        }

        if (repository.allowsDirectoryBrowsing() && probeForDirectoryListing(repository, path))
        {
            try
            {
                generateDirectoryListing(repository, path, request, response);
            }
            catch (Exception e)
            {
                logger.error("Unable to generate directory listing for " +
                             "/" + storageId + "/" + repositoryId + "/" + path, e);

                response.setStatus(INTERNAL_SERVER_ERROR.value());
            }

            return;
        }

        ArtifactInputStream is;
        try
        {
            is = (ArtifactInputStream) getArtifactManagementService().resolve(storageId, repositoryId, path);
            if (is == null)
            {
                response.setStatus(NOT_FOUND.value());
                return;
            }

            if (isRangedRequest(httpHeaders))
            {
                logger.debug("Detecting range request....");
                copyToResponse(handlePartialDownload(is, httpHeaders, response), response);
            }
            else
            {
                copyToResponse(is, response);
            }
        }
        catch (ArtifactResolutionException | ArtifactTransportException e)
        {
            logger.info("Unable to find artifact by path " + path);
            response.setStatus(NOT_FOUND.value());
            return;
        }

        setMediaTypeHeader(path, response);

        response.setHeader("Accept-Ranges", "bytes");

        setHeadersForChecksums(storageId, repositoryId, path, response);

        logger.debug("Download succeeded.");
    }

    private void setMediaTypeHeader(String path,
                                    HttpServletResponse response)
    {
        // TODO: This is far from optimal and will need to have a content type approach at some point:
        if (ArtifactUtils.isChecksum(path))
        {
            response.setContentType(MediaType.TEXT_PLAIN_VALUE);
        }
        else if (ArtifactUtils.isMetadata(path))
        {
            response.setContentType(MediaType.APPLICATION_XML_VALUE);
        }
        else
        {
            response.setContentType(MediaType.APPLICATION_OCTET_STREAM_VALUE);
        }
    }

    private void setHeadersForChecksums(String storageId,
                                        String repositoryId,
                                        String path,
                                        HttpServletResponse response)
            throws IOException,
                   JAXBException,
                   NoSuchAlgorithmException,
                   ProviderImplementationException
    {
        Storage storage = configurationManager.getConfiguration().getStorage(storageId);
        Repository repository = storage.getRepository(repositoryId);
        if (!repository.isChecksumHeadersEnabled())
        {
            return;
        }

        InputStream isMd5;
        //noinspection EmptyCatchBlock
        try
        {
            isMd5 = getArtifactManagementService().resolve(storageId, repositoryId, path + ".md5");
            if (isMd5 != null)
            {
                response.setHeader("Checksum-MD5", MessageDigestUtils.readChecksumFile(isMd5));
            }
        }
        catch (IOException | ArtifactTransportException e)
        {
            // This can occur if there is no checksum
            logger.warn("There is no MD5 checksum for " + storageId + "/" + repositoryId + "/" + path);
        }

        InputStream isSha1;
        //noinspection EmptyCatchBlock
        try
        {
            isSha1 = getArtifactManagementService().resolve(storageId, repositoryId, path + ".sha1");
            if (isSha1 != null)
            {
                response.setHeader("Checksum-SHA1", MessageDigestUtils.readChecksumFile(isSha1));
            }
        }
        catch (IOException | ArtifactTransportException e)
        {
            // This can occur if there is no checksum
            logger.warn("There is no SHA1 checksum for " + storageId + "/" + repositoryId + "/" + path);
        }
    }

    private boolean probeForDirectoryListing(Repository repository,
                                             String path)
    {
        String filePath = path.replaceAll("/", Matcher.quoteReplacement(File.separator));

        String dir = repository.getBasedir() + File.separator + filePath;

        File file = new File(dir);

        // Do not allow .index and .trash directories (or any other directory starting with ".") to be browsable.
        // NB: Files will still be downloadable.
        if (!file.isHidden() && !path.startsWith(".") && !path.contains("/."))
        {
            if (file.exists() && file.isDirectory())
            {
                return true;
            }

            file = new File(dir + File.separator);

            return file.exists() && file.isDirectory();
        }
        else
        {
            return false;
        }
    }

    private void generateDirectoryListing(Repository repository,
                                          String path,
                                          HttpServletRequest request,
                                          HttpServletResponse response)
    {
        path = path.replaceAll("/", Matcher.quoteReplacement(File.separator));

        if (request == null)
        {
            throw new RuntimeException("Unable to retrieve HTTP request from execution context");
        }

        String dir = repository.getBasedir() + File.separator + path;
        String requestUri = request.getRequestURI();

        File file = new File(dir);

        if (file.isDirectory() && !requestUri.endsWith("/"))
        {
            response.setLocale(new Locale(request.getRequestURI() + "/"));
            response.setStatus(HttpStatus.TEMPORARY_REDIRECT.value());

        }

        try
        {
            logger.debug(" browsing: " + file.toString());

            StringBuilder sb = new StringBuilder();
            sb.append("<html>");
            sb.append("<head>");
            sb.append(
                    "<style>body{font-family: \"Trebuchet MS\", verdana, lucida, arial, helvetica, sans-serif;} table tr {text-align: left;}</style>");
            sb.append("<title>Index of " + request.getRequestURI() + "</title>");
            sb.append("</head>");
            sb.append("<body>");
            sb.append("<h1>Index of " + request.getRequestURI() + "</h1>");
            sb.append("<table cellspacing=\"10\">");
            sb.append("<tr>");
            sb.append("<th>Name</th>");
            sb.append("<th>Last modified</th>");
            sb.append("<th>Size</th>");
            sb.append("</tr>");
            sb.append("<tr>");
            sb.append("<td colspan=3><a href='..'>..</a></td>");
            sb.append("</tr>");

            File[] childFiles = file.listFiles();
            if (childFiles != null)
            {
                Arrays.sort(childFiles, DirectoryFileComparator.DIRECTORY_COMPARATOR);

                for (File childFile : childFiles)
                {
                    String name = childFile.getName();

                    if (name.startsWith(".") || childFile.isHidden())
                    {
                        continue;
                    }

                    String lastModified = new SimpleDateFormat("dd-MM-yyyy HH-mm-ss").format(
                            new Date(childFile.lastModified()));

                    sb.append("<tr>");
                    sb.append("<td><a href='" + URLEncoder.encode(name, "UTF-8") + (childFile.isDirectory() ?
                                                                                    "/" : "") + "'>" + name +
                              (childFile.isDirectory() ? "/" : "") + "</a></td>");
                    sb.append("<td>" + lastModified + "</td>");
                    sb.append("<td>" + FileUtils.byteCountToDisplaySize(childFile.length()) + "</td>");
                    sb.append("</tr>");
                }
            }

            sb.append("</table>");
            sb.append("</body>");
            sb.append("</html>");

            response.setContentType("text/html;charset=UTF-8");
            response.setStatus(HttpStatus.FOUND.value());
            response.getWriter().write(sb.toString());
            response.getWriter().flush();
            response.getWriter().close();

        }
        catch (Exception e)
        {
            logger.error(" error accessing requested directory: " + file.getAbsolutePath(), e);
            response.setStatus(404);
        }
    }

    @ApiOperation(value = "Copies a path from one repository to another.", position = 4)
    @ApiResponses(value = { @ApiResponse(code = 200, message = "The path was copied successfully."),
                            @ApiResponse(code = 400, message = "Bad request."),
                            @ApiResponse(code = 404, message = "The source/destination storageId/repositoryId/path does not exist!") })
    @PreAuthorize("hasAuthority('ARTIFACTS_COPY')")
    @RequestMapping(produces = MediaType.TEXT_PLAIN_VALUE, value = "/copy/{path:.+}", method = RequestMethod.POST)
    public ResponseEntity copy(@ApiParam(value = "The source storageId", required = true)
                               @RequestParam(name = "srcStorageId") String srcStorageId,
                               @ApiParam(value = "The source repositoryId", required = true)
                               @RequestParam(name = "srcRepositoryId") String srcRepositoryId,
                               @ApiParam(value = "The destination storageId", required = true)
                               @RequestParam(name = "destStorageId") String destStorageId,
                               @ApiParam(value = "The destination repositoryId", required = true)
                               @RequestParam(name = "destRepositoryId") String destRepositoryId,
                               @PathVariable String path)

            throws IOException, JAXBException
    {
        logger.debug("Copying " + path +
                     " from " + srcStorageId + ":" + srcRepositoryId +
                     " to " + destStorageId + ":" + destRepositoryId + "...");

        try
        {
            if (getStorage(srcStorageId) == null)
            {
                return ResponseEntity.status(NOT_FOUND).body("The source storageId does not exist!");
            }
            if (getStorage(destStorageId) == null)
            {
                return ResponseEntity.status(NOT_FOUND).body("The destination storageId does not exist!");
            }
            if (getStorage(srcStorageId).getRepository(srcRepositoryId) == null)
            {
                return ResponseEntity.status(NOT_FOUND).body("The source repositoryId does not exist!");
            }
            if (getStorage(destStorageId).getRepository(destRepositoryId) == null)
            {
                return ResponseEntity.status(NOT_FOUND).body("The destination repositoryId does not exist!");

            }
            if (getStorage(srcStorageId) != null &&
                getStorage(srcStorageId).getRepository(srcRepositoryId) != null &&
                !new File(getStorage(srcStorageId).getRepository(srcRepositoryId).getBasedir(), path).exists())
            {
                return ResponseEntity.status(NOT_FOUND).body("The source path does not exist!");
            }

            getArtifactManagementService().copy(srcStorageId, srcRepositoryId, path, destStorageId, destRepositoryId);
        }
        catch (ArtifactStorageException e)
        {
            logger.error("Unable to copy artifact due to ArtifactStorageException", e);
            return ResponseEntity.status(HttpStatus.BAD_REQUEST).body(e.getMessage());
        }
        catch (Exception e)
        {
            logger.error("Unable to copy artifact", e);
            return ResponseEntity.status(HttpStatus.INTERNAL_SERVER_ERROR).body(e.getMessage());
        }

        return ResponseEntity.ok("The path was copied successfully.");
    }

    @ApiOperation(value = "Deletes a path from a repository.", position = 3)
    @ApiResponses(value = { @ApiResponse(code = 200, message = "The artifact was deleted."),
                            @ApiResponse(code = 400, message = "Bad request."),
                            @ApiResponse(code = 404, message = "The specified storageId/repositoryId/path does not exist!") })
    @PreAuthorize("hasAuthority('ARTIFACTS_DELETE')")
    @RequestMapping(value = "{storageId}/{repositoryId}/{path:.+}", method = RequestMethod.DELETE)
    public ResponseEntity delete(@ApiParam(value = "The storageId", required = true)
                                 @PathVariable String storageId,
                                 @ApiParam(value = "The repositoryId", required = true)
                                 @PathVariable String repositoryId,
                                 @ApiParam(value = "Whether to use force delete")
                                 @RequestParam(defaultValue = "false", name = "force") boolean force,
                                 @PathVariable String path)
            throws IOException, JAXBException
    {
<<<<<<< HEAD
        logger.info("[delete] path " + path);
        logger.debug(storageId + ":" + repositoryId + ": " + path);
=======
        String path = convertRequestToPath(ROOT_CONTEXT, request, storageId, repositoryId);

        logger.info("Deleting " + storageId + ":" + repositoryId + "/" + path + "...");
>>>>>>> 246bb181

        try
        {
            if (getStorage(storageId) == null)
            {
                return ResponseEntity.status(NOT_FOUND).body("The specified storageId does not exist!");
            }
            if (getStorage(storageId).getRepository(repositoryId) == null)
            {
                return ResponseEntity.status(NOT_FOUND).body("The specified repositoryId does not exist!");

            }
            if (getStorage(storageId) != null &&
                getStorage(storageId).getRepository(repositoryId) != null &&
                !new File(getStorage(storageId).getRepository(repositoryId).getBasedir(), path).exists())
            {
                return ResponseEntity.status(NOT_FOUND).body("The specified path does not exist!");
            }

            getArtifactManagementService().delete(storageId, repositoryId, path, force);
            deleteMetadataFromFS(storageId, repositoryId, path);
        }
        catch (ArtifactStorageException e)
        {
            logger.error(e.getMessage(), e);

            return ResponseEntity.status(HttpStatus.BAD_REQUEST).body(e.getMessage());
        }

        return ResponseEntity.ok("The artifact was deleted.");
    }

    private void deleteMetadataFromFS(String storageId,
                                      String repositoryId,
                                      String metadataPath)
    {
        Storage storage = configurationManager.getConfiguration().getStorage(storageId);
        Repository repository = storage.getRepository(repositoryId);
        final File repoPath = new File(repository.getBasedir());

        try
        {
            File artifactFile = new File(repoPath, metadataPath).getCanonicalFile();
            if (!artifactFile.isFile())
            {
                String version = artifactFile.getPath().substring(artifactFile.getPath().lastIndexOf(File.separatorChar) + 1);
                java.nio.file.Path path = Paths.get(artifactFile.getPath().substring(0, artifactFile.getPath().lastIndexOf(File.separatorChar)));

                Metadata metadata = getMavenMetadataManager().readMetadata(path);
                if (metadata != null && metadata.getVersioning() != null
                    && metadata.getVersioning().getVersions().contains(version))
                {
                    metadata.getVersioning().getVersions().remove(version);
                    getMavenMetadataManager().storeMetadata(path, null, metadata, MetadataType.ARTIFACT_ROOT_LEVEL);
                }
            }
        }
        catch (IOException | XmlPullParserException | NoSuchAlgorithmException e)
        {
            // We won't do anything in this case because it doesn't have an impact to the deletion
        }
    }

}<|MERGE_RESOLUTION|>--- conflicted
+++ resolved
@@ -103,14 +103,9 @@
     @ApiResponses(value = { @ApiResponse(code = 200, message = ""),
                             @ApiResponse(code = 400, message = "An error occurred.") })
     @PreAuthorize("hasAuthority('ARTIFACTS_RESOLVE')")
-<<<<<<< HEAD
     @RequestMapping(value = { "{storageId}/{repositoryId}/{subPath:.+}" },    // {subPath:.+} will be processed as **
             method = RequestMethod.GET,
             consumes = MediaType.TEXT_PLAIN_VALUE)
-=======
-    @RequestMapping(value = "{storageId}/{repositoryId}/**",
-                    method = RequestMethod.GET)
->>>>>>> 246bb181
     public void download(@ApiParam(value = "The storageId", required = true)
                          @PathVariable String storageId,
                          @ApiParam(value = "The repositoryId", required = true)
@@ -124,11 +119,6 @@
     {
         logger.debug("[download] repository = " + repositoryId + "\n\tpath = " + path);
 
-<<<<<<< HEAD
-=======
-        logger.debug(" repository = " + repositoryId + ", path = " + path);
-
->>>>>>> 246bb181
         Storage storage = configurationManager.getConfiguration().getStorage(storageId);
         Repository repository = storage.getRepository(repositoryId);
 
@@ -458,14 +448,7 @@
                                  @PathVariable String path)
             throws IOException, JAXBException
     {
-<<<<<<< HEAD
-        logger.info("[delete] path " + path);
-        logger.debug(storageId + ":" + repositoryId + ": " + path);
-=======
-        String path = convertRequestToPath(ROOT_CONTEXT, request, storageId, repositoryId);
-
         logger.info("Deleting " + storageId + ":" + repositoryId + "/" + path + "...");
->>>>>>> 246bb181
 
         try
         {
