package org.carlspring.strongbox.controller;

import org.carlspring.logging.exceptions.AppenderNotFoundException;
import org.carlspring.logging.exceptions.LoggerNotFoundException;
import org.carlspring.logging.exceptions.LoggingConfigurationException;
import org.carlspring.logging.services.LoggingManagementService;

import javax.inject.Inject;
import javax.servlet.http.HttpServletRequest;
import javax.servlet.http.HttpServletResponse;
import java.io.IOException;
import java.io.InputStream;

import io.swagger.annotations.*;
import org.springframework.http.ResponseEntity;
import org.springframework.stereotype.Controller;
import org.springframework.web.bind.annotation.PathVariable;
import org.springframework.web.bind.annotation.RequestMapping;
import org.springframework.web.bind.annotation.RequestMethod;
import org.springframework.web.bind.annotation.RequestParam;
import static org.springframework.http.HttpStatus.*;
import static org.springframework.http.MediaType.APPLICATION_XML_VALUE;
import static org.springframework.http.MediaType.TEXT_PLAIN_VALUE;

/**
 * This controller provides a simple wrapper over REST API for the LoggingManagementService.
 *
 * @author Martin Todorov
 */
@Controller
@Api(value = "/logging")
@RequestMapping("/logging")
public class LoggingManagementController
        extends BaseController
{

    @Inject
    LoggingManagementService loggingManagementService;

    @ApiOperation(value = "Used to add new logger.", position = 0)
    @ApiResponses(value = { @ApiResponse(code = 200, message = "The logger was added successfully."),
                            @ApiResponse(code = 400, message = "An error occurred.") })
    @RequestMapping(value = "/logger", method = RequestMethod.PUT, produces = TEXT_PLAIN_VALUE)
    public ResponseEntity addLogger(@ApiParam(value = "The logger name", required = true)
                                    @RequestParam("logger") String loggerPackage,
                                    @ApiParam(value = "The logger level", required = true)
                                    @RequestParam("level") String level,
                                    @ApiParam(value = "The logger appender name", required = true)
                                    @RequestParam("appenderName") String appenderName)
    {
        try
        {
            loggingManagementService.addLogger(loggerPackage, level, appenderName);

            return ResponseEntity.ok("The logger was added successfully.");
        }
        catch (LoggingConfigurationException | AppenderNotFoundException e)
        {
            logger.trace(e.getMessage(), e);

            return ResponseEntity.status(BAD_REQUEST).body("Failed to add logger!");
        }
    }

    @ApiOperation(value = "Used to update existing logger.", position = 0)
    @ApiResponses(value = { @ApiResponse(code = 200, message = "The logger was updated successfully."),
                            @ApiResponse(code = 400, message = "An error occurred."),
                            @ApiResponse(code = 404, message = "Logger was not found.") })
    @RequestMapping(value = "/logger", method = RequestMethod.POST, produces = TEXT_PLAIN_VALUE)
    public ResponseEntity updateLogger(@ApiParam(value = "The logger name", required = true)
                                       @RequestParam("logger") String loggerPackage,
                                       @ApiParam(value = "The logger level", required = true)
                                       @RequestParam("level") String level)
    {
        try
        {
            loggingManagementService.updateLogger(loggerPackage, level);

            return ResponseEntity.ok("The logger was updated successfully.");
        }
        catch (LoggingConfigurationException e)
        {
            logger.trace(e.getMessage(), e);

            return ResponseEntity.status(BAD_REQUEST).body("Failed to update logger!");
        }
        catch (LoggerNotFoundException e)
        {
            logger.trace(e.getMessage(), e);

            return ResponseEntity.status(NOT_FOUND).body("Logger '" + loggerPackage + "' not found!");
        }
    }

    @ApiOperation(value = "Used to delete existing logger.", position = 0)
    @ApiResponses(value = { @ApiResponse(code = 200, message = "The logger was deleted successfully."),
                            @ApiResponse(code = 400, message = "An error occurred."),
                            @ApiResponse(code = 404, message = "Logger was not found.") })
    @RequestMapping(value = "/logger", method = RequestMethod.DELETE, produces = TEXT_PLAIN_VALUE)
    public ResponseEntity deleteLogger(@ApiParam(value = "The logger name", required = true)
                                       @RequestParam("logger") String loggerPackage)
            throws IOException
    {
        try
        {
            loggingManagementService.deleteLogger(loggerPackage);

            return ResponseEntity.ok("The logger was deleted successfully.");
        }
        catch (LoggingConfigurationException e)
        {
            logger.trace(e.getMessage(), e);

            return ResponseEntity.status(BAD_REQUEST).body("Failed to delete the logger!");
        }
        catch (LoggerNotFoundException e)
        {
            logger.trace(e.getMessage(), e);

            return ResponseEntity.status(NOT_FOUND).body("Logger '" + loggerPackage + "' not found!");
        }
    }

    @ApiOperation(value = "Used to download log data.", position = 0)
    @ApiResponses(value = { @ApiResponse(code = 200, message = "The logger was retrieved successfully."),
                            @ApiResponse(code = 400, message = "An error occurred.") })
    @RequestMapping(value = "/log/{path:.+}", method = RequestMethod.GET, produces = TEXT_PLAIN_VALUE)
    public void downloadLog(@PathVariable String path,
                            HttpServletRequest request,
                            HttpServletResponse response)
            throws Exception
    {
        try
        {
<<<<<<< HEAD
=======
            String path = convertRequestToPath("logging", request, "log");

>>>>>>> 246bb181
            logger.debug("Received a request to retrieve log file " + path + ".");

            InputStream is = loggingManagementService.downloadLog(path);
            copyToResponse(is, response);

            logger.debug("Received a request to retrieve log file " + path + ".");

            response.setStatus(OK.value());
        }
        catch (LoggingConfigurationException e)
        {
            logger.trace(e.getMessage(), e);

            response.setStatus(BAD_REQUEST.value());
        }
    }

    @ApiOperation(value = "Used to download logback configuration.", position = 0)
    @ApiResponses(value = { @ApiResponse(code = 200, message = "The logger configuration was retrieved successfully."),
                            @ApiResponse(code = 400, message = "An error occurred.") })
    @RequestMapping(value = "/logback", method = RequestMethod.GET, produces = APPLICATION_XML_VALUE)
    public void downloadLogbackConfiguration(HttpServletResponse response)
            throws Exception
    {
        try
        {
            InputStream is = loggingManagementService.downloadLogbackConfiguration();
            copyToResponse(is, response);
            response.setStatus(OK.value());
        }
        catch (LoggingConfigurationException e)
        {
            logger.trace(e.getMessage(), e);

            response.setStatus(BAD_REQUEST.value());
        }
    }

    @ApiOperation(value = "Used to upload logback configuration.", position = 0)
    @ApiResponses(value = { @ApiResponse(code = 200, message = "The logger configuration was uploaded successfully."),
                            @ApiResponse(code = 400, message = "An error occurred.") })
    @RequestMapping(value = "/logback",
            method = RequestMethod.POST,
            consumes = APPLICATION_XML_VALUE,
            produces = TEXT_PLAIN_VALUE)
    public ResponseEntity uploadLogbackConfiguration(HttpServletRequest request)
    {
        try
        {
            loggingManagementService.uploadLogbackConfiguration(request.getInputStream());

            return ResponseEntity.ok("Logback configuration uploaded successfully.");
        }
        catch (IOException | LoggingConfigurationException e)
        {
            logger.trace(e.getMessage(), e);

            return ResponseEntity.status(BAD_REQUEST).body("Failed to resolve the logging configuration!");
        }
    }

}<|MERGE_RESOLUTION|>--- conflicted
+++ resolved
@@ -132,11 +132,6 @@
     {
         try
         {
-<<<<<<< HEAD
-=======
-            String path = convertRequestToPath("logging", request, "log");
-
->>>>>>> 246bb181
             logger.debug("Received a request to retrieve log file " + path + ".");
 
             InputStream is = loggingManagementService.downloadLog(path);
