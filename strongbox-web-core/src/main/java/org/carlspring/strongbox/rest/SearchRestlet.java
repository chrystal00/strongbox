--- conflicted
+++ resolved
@@ -1,12 +1,5 @@
 package org.carlspring.strongbox.rest;
 
-<<<<<<< HEAD
-import org.apache.lucene.queryparser.classic.ParseException;
-import org.apache.maven.artifact.Artifact;
-import org.apache.maven.index.ArtifactInfo;
-
-=======
->>>>>>> d3dfa96f
 import org.carlspring.maven.commons.util.ArtifactUtils;
 import org.carlspring.strongbox.configuration.ConfigurationManager;
 import org.carlspring.strongbox.resource.ResourceCloser;
@@ -29,7 +22,7 @@
 import java.util.Collection;
 
 import javanet.staxutils.IndentingXMLStreamWriter;
-import org.apache.lucene.queryParser.ParseException;
+import org.apache.lucene.queryparser.classic.ParseException;
 import org.apache.maven.artifact.Artifact;
 import org.apache.maven.index.ArtifactInfo;
 import org.codehaus.jettison.mapped.MappedNamespaceConvention;
@@ -122,16 +115,16 @@
 
                                 xsw.writeStartElement("artifact");
                                 xsw.writeStartElement("groupId");
-                                xsw.writeCharacters(artifactInfo.groupId);
+                                xsw.writeCharacters(artifactInfo.getGroupId());
                                 xsw.writeEndElement();
                                 xsw.writeStartElement("artifactId");
-                                xsw.writeCharacters(artifactInfo.artifactId);
+                                xsw.writeCharacters(artifactInfo.getArtifactId());
                                 xsw.writeEndElement();
                                 xsw.writeStartElement("version");
-                                xsw.writeCharacters(artifactInfo.version);
+                                xsw.writeCharacters(artifactInfo.getVersion());
                                 xsw.writeEndElement();
                                 xsw.writeStartElement("repository");
-                                xsw.writeCharacters(artifactInfo.repository);
+                                xsw.writeCharacters(artifactInfo.getRepository());
                                 xsw.writeEndElement();
                                 xsw.writeStartElement("path");
                                 xsw.writeCharacters(pathToArtifactFile);
