package org.carlspring.strongbox.config;

import org.carlspring.strongbox.CommonConfig;
import org.carlspring.strongbox.StorageApiConfig;
import org.carlspring.strongbox.StorageIndexingConfig;
import org.carlspring.strongbox.configuration.StrongboxSecurityConfig;
import org.carlspring.strongbox.users.UsersConfig;

import org.slf4j.Logger;
import org.slf4j.LoggerFactory;
import org.springframework.cache.annotation.EnableCaching;
import org.springframework.context.annotation.ComponentScan;
import org.springframework.context.annotation.Configuration;
import org.springframework.context.annotation.Import;

@Configuration
<<<<<<< HEAD
@ComponentScan
        ({
                 "org.carlspring.strongbox",
                 "org.carlspring.logging"
         })
@Import
        ({
                 DataServiceConfig.class,
                 CommonConfig.class,
                 StrongboxSecurityConfig.class,
                 StorageIndexingConfig.class,
                 StorageApiConfig.class,
                 UsersConfig.class,
                 SecurityConfig.class,
                ClientConfig.class
=======
@ComponentScan ({
                  "org.carlspring.strongbox",
                  "org.carlspring.logging"
                })
@Import ({
           DataServiceConfig.class,
           CommonConfig.class,
           StrongboxSecurityConfig.class,
           StorageIndexingConfig.class,
           StorageApiConfig.class,
           UsersConfig.class,
           SecurityConfig.class
>>>>>>> 0c84eb3d
         })
@EnableCaching
public class WebConfig
{

    private static final Logger logger = LoggerFactory.getLogger(WebConfig.class);

    public WebConfig()
    {
        logger.debug("Initialized web configuration.");
    }

}<|MERGE_RESOLUTION|>--- conflicted
+++ resolved
@@ -14,7 +14,6 @@
 import org.springframework.context.annotation.Import;
 
 @Configuration
-<<<<<<< HEAD
 @ComponentScan
         ({
                  "org.carlspring.strongbox",
@@ -22,29 +21,8 @@
          })
 @Import
         ({
-                 DataServiceConfig.class,
-                 CommonConfig.class,
-                 StrongboxSecurityConfig.class,
-                 StorageIndexingConfig.class,
-                 StorageApiConfig.class,
-                 UsersConfig.class,
-                 SecurityConfig.class,
-                ClientConfig.class
-=======
-@ComponentScan ({
-                  "org.carlspring.strongbox",
-                  "org.carlspring.logging"
-                })
-@Import ({
-           DataServiceConfig.class,
-           CommonConfig.class,
-           StrongboxSecurityConfig.class,
-           StorageIndexingConfig.class,
-           StorageApiConfig.class,
-           UsersConfig.class,
-           SecurityConfig.class
->>>>>>> 0c84eb3d
-         })
+                DataServiceConfig.class, CommonConfig.class, StrongboxSecurityConfig.class, StorageIndexingConfig.class,
+                StorageApiConfig.class, UsersConfig.class, SecurityConfig.class, ClientConfig.class })
 @EnableCaching
 public class WebConfig
 {
