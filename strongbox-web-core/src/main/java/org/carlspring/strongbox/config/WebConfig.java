package org.carlspring.strongbox.config;

import org.carlspring.strongbox.configuration.StrongboxSecurityConfig;
import org.carlspring.strongbox.utils.CustomAntPathMatcher;

import javax.inject.Inject;
import javax.inject.Named;
import javax.xml.bind.Marshaller;
import java.util.HashMap;
import java.util.List;
import java.util.Map;

import com.fasterxml.jackson.databind.ObjectMapper;
import org.slf4j.Logger;
import org.slf4j.LoggerFactory;
import org.springframework.cache.annotation.EnableCaching;
import org.springframework.context.annotation.Bean;
import org.springframework.context.annotation.ComponentScan;
import org.springframework.context.annotation.Configuration;
import org.springframework.context.annotation.Import;
import org.springframework.http.converter.ByteArrayHttpMessageConverter;
import org.springframework.http.converter.FormHttpMessageConverter;
import org.springframework.http.converter.HttpMessageConverter;
import org.springframework.http.converter.ResourceHttpMessageConverter;
import org.springframework.http.converter.StringHttpMessageConverter;
import org.springframework.http.converter.json.MappingJackson2HttpMessageConverter;
import org.springframework.http.converter.xml.MarshallingHttpMessageConverter;
import org.springframework.oxm.jaxb.Jaxb2Marshaller;
import org.springframework.web.servlet.config.annotation.EnableWebMvc;
import org.springframework.web.servlet.config.annotation.PathMatchConfigurer;
import org.springframework.web.servlet.config.annotation.WebMvcConfigurerAdapter;

@Configuration
@ComponentScan({ "org.carlspring.strongbox.controllers",
                 "org.carlspring.strongbox.mapper",
                 "org.carlspring.strongbox.security",
                 "org.carlspring.strongbox.authentication",
                 "org.carlspring.strongbox.user",
                 "org.carlspring.strongbox.utils",
                 "org.carlspring.logging" })
@Import({ CommonConfig.class,
          StrongboxSecurityConfig.class,
          Maven2LayoutProviderConfig.class,
          StorageCoreConfig.class,
          UsersConfig.class,
          SecurityConfig.class,
          ClientConfig.class })
@EnableCaching(order = 105)
@EnableWebMvc
public class WebConfig
        extends WebMvcConfigurerAdapter
{

    private static final Logger logger = LoggerFactory.getLogger(WebConfig.class);

    @Inject
    @Named("customAntPathMatcher")
    CustomAntPathMatcher antPathMatcher;

    @Inject
    ObjectMapper objectMapper;

    public WebConfig()
    {
        logger.debug("Initialized web configuration.");
    }

    @Override
    public void configureMessageConverters(List<HttpMessageConverter<?>> converters)
    {
        StringHttpMessageConverter stringConverter = new StringHttpMessageConverter();
        stringConverter.setWriteAcceptCharset(false);

        converters.add(new ByteArrayHttpMessageConverter()); // if your argument is a byte[]
        converters.add(stringConverter);
        converters.add(new FormHttpMessageConverter());
        converters.add(jackson2Converter());
        converters.add(marshallingMessageConverter());
        converters.add(new ResourceHttpMessageConverter());
    }

    @Bean
    public MarshallingHttpMessageConverter marshallingMessageConverter()
    {
        MarshallingHttpMessageConverter converter = new MarshallingHttpMessageConverter();
        converter.setMarshaller(marshaller());
        converter.setUnmarshaller(marshaller());
        return converter;
    }

    @Bean
    public Jaxb2Marshaller marshaller()
    {
        Jaxb2Marshaller marshaller = new Jaxb2Marshaller();
        marshaller.setPackagesToScan("org.carlspring.strongbox.artifact.coordinates",
                                     "org.carlspring.strongbox.configuration",
<<<<<<< HEAD
                                     "org.carlspring.strongbox.providers.layout.p2",
=======
                                     //TODO: resolve @XmlRootElement(name = "repository") conflict with  org.carlspring.strongbox.storage.repository.Repository
                                     //"org.carlspring.strongbox.providers.layout.p2",
                                     "org.carlspring.strongbox.security", 
>>>>>>> 2fd0e2b0
                                     "org.carlspring.strongbox.storage",
                                     "org.carlspring.strongbox.storage.indexing",
                                     "org.carlspring.strongbox.storage.repository",
                                     "org.carlspring.strongbox.storage.repository.aws",
                                     "org.carlspring.strongbox.storage.repository.gcs",
                                     "org.carlspring.strongbox.storage.routing",
                                     "org.carlspring.strongbox.users.security", 
                                     "org.carlspring.strongbox.xml");
        Map<String, Object> props = new HashMap<>();
        props.put(Marshaller.JAXB_FORMATTED_OUTPUT, true);
        marshaller.setMarshallerProperties(props);
        return marshaller;
    }
    
    @Bean
    public MappingJackson2HttpMessageConverter jackson2Converter()
    {
        MappingJackson2HttpMessageConverter converter = new MappingJackson2HttpMessageConverter();
        converter.setObjectMapper(objectMapper);
        return converter;
    }

    @Override
    public void configurePathMatch(PathMatchConfigurer configurer)
    {
        configurer.setUseSuffixPatternMatch(true)
                  .setUseTrailingSlashMatch(false)
                  .setUseRegisteredSuffixPatternMatch(true)
                  .setPathMatcher(antPathMatcher);
    }

}<|MERGE_RESOLUTION|>--- conflicted
+++ resolved
@@ -94,13 +94,8 @@
         Jaxb2Marshaller marshaller = new Jaxb2Marshaller();
         marshaller.setPackagesToScan("org.carlspring.strongbox.artifact.coordinates",
                                      "org.carlspring.strongbox.configuration",
-<<<<<<< HEAD
-                                     "org.carlspring.strongbox.providers.layout.p2",
-=======
                                      //TODO: resolve @XmlRootElement(name = "repository") conflict with  org.carlspring.strongbox.storage.repository.Repository
                                      //"org.carlspring.strongbox.providers.layout.p2",
-                                     "org.carlspring.strongbox.security", 
->>>>>>> 2fd0e2b0
                                      "org.carlspring.strongbox.storage",
                                      "org.carlspring.strongbox.storage.indexing",
                                      "org.carlspring.strongbox.storage.repository",
