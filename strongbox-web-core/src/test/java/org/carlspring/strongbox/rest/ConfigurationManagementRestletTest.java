package org.carlspring.strongbox.rest;

import org.carlspring.strongbox.client.RestClient;
import org.carlspring.strongbox.configuration.Configuration;
import org.carlspring.strongbox.configuration.ConfigurationRepository;
import org.carlspring.strongbox.configuration.ProxyConfiguration;
import org.carlspring.strongbox.resource.ConfigurationResourceResolver;
import org.carlspring.strongbox.rest.context.RestletTestContext;
import org.carlspring.strongbox.storage.Storage;
import org.carlspring.strongbox.storage.repository.Repository;

import javax.xml.bind.JAXBException;
import java.io.File;
import java.io.IOException;
import java.util.ArrayList;
import java.util.List;

import org.junit.After;
import org.junit.Test;
import org.junit.runner.RunWith;
import org.springframework.test.context.junit4.SpringJUnit4ClassRunner;
import static org.junit.Assert.assertEquals;
import static org.junit.Assert.assertFalse;
import static org.junit.Assert.assertNotNull;
import static org.junit.Assert.assertNull;
import static org.junit.Assert.assertTrue;
<<<<<<< HEAD

import org.springframework.beans.factory.annotation.Autowired;
import org.springframework.context.annotation.ComponentScan;
import org.springframework.test.context.junit4.SpringJUnit4ClassRunner;
=======
>>>>>>> 0cc08e13

/**
 * @author mtodorov
 */
@RunWith(SpringJUnit4ClassRunner.class)
@RestletTestContext
public class ConfigurationManagementRestletTest
{

    @org.springframework.context.annotation.Configuration
    @ComponentScan(basePackages = {"org.carlspring.strongbox", "org.carlspring.logging"})
    public static class SpringConfig { }

    private RestClient client = RestClient.getTestInstanceLoggedInAsAdmin();

    @Autowired
    private ConfigurationRepository configurationRepository;

    @After
    public void tearDown()
            throws Exception
    {
        if (client != null)
        {
            client.close();
        }
    }

    @Test
    public synchronized void testSetAndGetPort()
            throws Exception
    {
        int newPort = 18080;

        int status = client.setListeningPort(newPort);

        assertEquals("Failed to set port!", 200, status);
        assertEquals("Failed to get port!", newPort, client.getListeningPort());
    }

    @Test
    public synchronized void testSetAndGetBaseUrl()
            throws Exception
    {
        String baseUrl = "http://localhost:" + 40080 + "/newurl";

        int status = client.setBaseUrl(baseUrl);

        assertEquals("Failed to set baseUrl!", 200, status);

        String b = client.getBaseUrl();

        assertEquals("Failed to get baseUrl!", baseUrl, b);
    }

    @Test
    public synchronized void testSetAndGetGlobalProxyConfiguration()
            throws Exception
    {
        List<String> nonProxyHosts = new ArrayList<>();
        nonProxyHosts.add("localhost");
        nonProxyHosts.add("some-hosts.com");

        ProxyConfiguration proxyConfiguration = createProxyConfiguration();
        proxyConfiguration.setNonProxyHosts(nonProxyHosts);

        int status = client.setProxyConfiguration(proxyConfiguration);

        assertEquals("Failed to set proxy configuration!", 200, status);

        ProxyConfiguration pc = client.getProxyConfiguration(null, null);

        assertNotNull("Failed to get proxy configuration!", pc);
        assertEquals("Failed to get proxy configuration!", proxyConfiguration.getHost(), pc.getHost());
        assertEquals("Failed to get proxy configuration!", proxyConfiguration.getPort(), pc.getPort());
        assertEquals("Failed to get proxy configuration!", proxyConfiguration.getUsername(), pc.getUsername());
        assertEquals("Failed to get proxy configuration!", proxyConfiguration.getPassword(), pc.getPassword());
        assertEquals("Failed to get proxy configuration!", proxyConfiguration.getType(), pc.getType());
        assertEquals("Failed to get proxy configuration!", proxyConfiguration.getNonProxyHosts(),
                     pc.getNonProxyHosts());
    }

    @Test
    public synchronized void testAddGetStorage()
            throws Exception
    {
        String storageId = "storage1";

        Storage storage1 = new Storage("storage1");

        final int response = client.addStorage(storage1);

        assertEquals("Failed to create storage!", 200, response);

        Repository r1 = new Repository("repository0");
        r1.setAllowsRedeployment(true);
        r1.setSecured(true);
        r1.setStorage(storage1);

        Repository r2 = new Repository("repository1");
        r2.setAllowsForceDeletion(true);
        r2.setTrashEnabled(true);
        r2.setStorage(storage1);
        r2.setProxyConfiguration(createProxyConfiguration());

        Configuration configuration = configurationRepository.getConfiguration();
        configuration.addStorage(storage1);

        client.addRepository(r1);
        client.addRepository(r2);

        configuration.getStorage(storageId).addOrUpdateRepository(r1);
        configuration.getStorage(storageId).addOrUpdateRepository(r2);
        configurationRepository.updateConfiguration(configuration);

        Storage storage = client.getStorage(storageId);

        assertNotNull("Failed to get storage (" + storageId + ")!", storage);
        assertFalse("Failed to get storage (" + storageId + ")!", storage.getRepositories().isEmpty());
        assertTrue("Failed to get storage (" + storageId + ")!",
                   storage.getRepositories().get("repository0").allowsRedeployment());
        assertTrue("Failed to get storage (" + storageId + ")!",
                   storage.getRepositories().get("repository0").isSecured());
        assertTrue("Failed to get storage (" + storageId + ")!",
                   storage.getRepositories().get("repository1").allowsForceDeletion());
        assertTrue("Failed to get storage (" + storageId + ")!",
                   storage.getRepositories().get("repository1").isTrashEnabled());

        assertNotNull("Failed to get storage (" + storageId + ")!",
                      storage.getRepositories().get("repository1").getProxyConfiguration().getHost());
        assertEquals("Failed to get storage (" + storageId + ")!",
                     "localhost",
                     storage.getRepositories().get("repository1").getProxyConfiguration().getHost());
    }

    @Test
    public synchronized void testCreateAndDeleteStorage()
            throws IOException, JAXBException
    {
        final String storageId = "storage2";
        final String repositoryId1 = "repository0";
        final String repositoryId2 = "repository1";

        Storage storage2 = new Storage(storageId);

        int response = client.addStorage(storage2);

        assertEquals("Failed to create storage!", 200, response);

        Repository r1 = new Repository(repositoryId1);
        r1.setAllowsRedeployment(true);
        r1.setSecured(true);
        r1.setStorage(storage2);
        r1.setProxyConfiguration(createProxyConfiguration());

        Repository r2 = new Repository(repositoryId2);
        r2.setAllowsRedeployment(true);
        r2.setSecured(true);
        r2.setStorage(storage2);

        Configuration configuration = configurationRepository.getConfiguration();

        configuration.addStorage(storage2);

        client.addRepository(r1);
        client.addRepository(r2);

        configuration.getStorage(storageId).addOrUpdateRepository(r1);
        configuration.getStorage(storageId).addOrUpdateRepository(r2);
        configurationRepository.updateConfiguration(configuration);

        final ProxyConfiguration pc = client.getProxyConfiguration(storageId, repositoryId1);

        assertNotNull("Failed to get proxy configuration!", pc);
        assertEquals("Failed to get proxy configuration!", pc.getHost(), pc.getHost());
        assertEquals("Failed to get proxy configuration!", pc.getPort(), pc.getPort());
        assertEquals("Failed to get proxy configuration!", pc.getUsername(), pc.getUsername());
        assertEquals("Failed to get proxy configuration!", pc.getPassword(), pc.getPassword());
        assertEquals("Failed to get proxy configuration!", pc.getType(), pc.getType());

        Storage storage = client.getStorage(storageId);

        assertNotNull("Failed to get storage (" + storageId + ")!", storage);
        assertFalse("Failed to get storage (" + storageId + ")!", storage.getRepositories().isEmpty());

        response = client.deleteRepository(storageId, repositoryId1, true);

        assertEquals("Failed to delete repository " + storageId + ":" + repositoryId1 + "!", 200, response);

        final Repository r = client.getRepository(storageId, repositoryId1);

        assertNull(r);

        File storageDir = new File(ConfigurationResourceResolver.getVaultDirectory() + "/storages/" + storage.getId());

        assertTrue("Storage doesn't exist!", storageDir.exists());

        response = client.deleteStorage(storageId, true);

        assertEquals("Failed to delete storage " + storageId + "!", 200, response);

        final Storage s = client.getStorage(storageId);

        assertNull("Failed to delete storage " + storageId + "!", s);

        assertFalse("Failed to delete storage!", storageDir.exists());
    }

    @Test
    public synchronized void testGetAndSetConfiguration()
            throws IOException, JAXBException
    {
        final Configuration configuration = client.getConfiguration();

        Storage storage = new Storage("storage3");

        configuration.addStorage(storage);

        final int response = client.setConfiguration(configuration);

        assertEquals("Failed to retrieve configuration!", 200, response);

        final Configuration c = client.getConfiguration();

        assertNotNull("Failed to create storage3!", c.getStorage("storage3"));
    }

    private ProxyConfiguration createProxyConfiguration()
    {
        ProxyConfiguration proxyConfiguration = new ProxyConfiguration();
        proxyConfiguration.setHost("localhost");
        proxyConfiguration.setPort(8080);
        proxyConfiguration.setUsername("user1");
        proxyConfiguration.setPassword("pass2");
        proxyConfiguration.setType("http");

        return proxyConfiguration;
    }

}<|MERGE_RESOLUTION|>--- conflicted
+++ resolved
@@ -2,7 +2,6 @@
 
 import org.carlspring.strongbox.client.RestClient;
 import org.carlspring.strongbox.configuration.Configuration;
-import org.carlspring.strongbox.configuration.ConfigurationRepository;
 import org.carlspring.strongbox.configuration.ProxyConfiguration;
 import org.carlspring.strongbox.resource.ConfigurationResourceResolver;
 import org.carlspring.strongbox.rest.context.RestletTestContext;
@@ -24,13 +23,6 @@
 import static org.junit.Assert.assertNotNull;
 import static org.junit.Assert.assertNull;
 import static org.junit.Assert.assertTrue;
-<<<<<<< HEAD
-
-import org.springframework.beans.factory.annotation.Autowired;
-import org.springframework.context.annotation.ComponentScan;
-import org.springframework.test.context.junit4.SpringJUnit4ClassRunner;
-=======
->>>>>>> 0cc08e13
 
 /**
  * @author mtodorov
@@ -40,14 +32,7 @@
 public class ConfigurationManagementRestletTest
 {
 
-    @org.springframework.context.annotation.Configuration
-    @ComponentScan(basePackages = {"org.carlspring.strongbox", "org.carlspring.logging"})
-    public static class SpringConfig { }
-
     private RestClient client = RestClient.getTestInstanceLoggedInAsAdmin();
-
-    @Autowired
-    private ConfigurationRepository configurationRepository;
 
     @After
     public void tearDown()
@@ -136,15 +121,8 @@
         r2.setStorage(storage1);
         r2.setProxyConfiguration(createProxyConfiguration());
 
-        Configuration configuration = configurationRepository.getConfiguration();
-        configuration.addStorage(storage1);
-
         client.addRepository(r1);
         client.addRepository(r2);
-
-        configuration.getStorage(storageId).addOrUpdateRepository(r1);
-        configuration.getStorage(storageId).addOrUpdateRepository(r2);
-        configurationRepository.updateConfiguration(configuration);
 
         Storage storage = client.getStorage(storageId);
 
@@ -191,16 +169,8 @@
         r2.setSecured(true);
         r2.setStorage(storage2);
 
-        Configuration configuration = configurationRepository.getConfiguration();
-
-        configuration.addStorage(storage2);
-
         client.addRepository(r1);
         client.addRepository(r2);
-
-        configuration.getStorage(storageId).addOrUpdateRepository(r1);
-        configuration.getStorage(storageId).addOrUpdateRepository(r2);
-        configurationRepository.updateConfiguration(configuration);
 
         final ProxyConfiguration pc = client.getProxyConfiguration(storageId, repositoryId1);
 
