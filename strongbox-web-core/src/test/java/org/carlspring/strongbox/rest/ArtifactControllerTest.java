--- conflicted
+++ resolved
@@ -366,16 +366,6 @@
 
         Artifact artifact1 = ArtifactUtils.getArtifactFromGAVTC(ga + ":3.1-SNAPSHOT");
         TestCaseWithArtifactGeneration generator = new TestCaseWithArtifactGeneration();
-<<<<<<< HEAD
-        Artifact artifact1WithTimestamp1 = ArtifactUtils.getArtifactFromGAVTC(
-                ga + ":" + generator.createSnapshotVersion("3.1", 1));
-        Artifact artifact1WithTimestamp2 = ArtifactUtils.getArtifactFromGAVTC(
-                ga + ":" + generator.createSnapshotVersion("3.1", 2));
-        Artifact artifact1WithTimestamp3 = ArtifactUtils.getArtifactFromGAVTC(
-                ga + ":" + generator.createSnapshotVersion("3.1", 3));
-        Artifact artifact1WithTimestamp4 = ArtifactUtils.getArtifactFromGAVTC(
-                ga + ":" + generator.createSnapshotVersion("3.1", 4));
-=======
 
         String snapshotVersion1 = generator.createSnapshotVersion("3.1", 1);
         String snapshotVersion2 = generator.createSnapshotVersion("3.1", 2);
@@ -386,7 +376,6 @@
         Artifact artifact1WithTimestamp2 = ArtifactUtils.getArtifactFromGAVTC(ga + ":" + snapshotVersion2);
         Artifact artifact1WithTimestamp3 = ArtifactUtils.getArtifactFromGAVTC(ga + ":" + snapshotVersion3);
         Artifact artifact1WithTimestamp4 = ArtifactUtils.getArtifactFromGAVTC(ga + ":" + snapshotVersion4);
->>>>>>> a42d58f6
 
         String storageId = "storage0";
         String repositoryId = "snapshots";
@@ -815,10 +804,8 @@
         {
             String path = ArtifactUtils.getVersionLevelMetadataPath(artifact);
             metadata = metadataMerger.updateMetadataAtVersionLevel(artifact,
-                                                                   retrieveMetadata("storages/" + storageId + "/" +
-                                                                                    repositoryId + "/" +
-                                                                                    ArtifactUtils.getVersionLevelMetadataPath(
-                                                                                            artifact)));
+                                                                   retrieveMetadata("storages/" + storageId + "/" + repositoryId + "/" +
+                                                                                    ArtifactUtils.getVersionLevelMetadataPath(artifact)));
 
             createMetadata(metadata, path);
             deployMetadata(metadata, path, storageId, repositoryId);
@@ -826,11 +813,8 @@
 
         String path = ArtifactUtils.getArtifactLevelMetadataPath(artifact);
         metadata = metadataMerger.updateMetadataAtArtifactLevel(artifact,
-                                                                retrieveMetadata(
-                                                                        "storages/" + storageId + "/" + repositoryId +
-                                                                        "/" +
-                                                                        ArtifactUtils.getArtifactLevelMetadataPath(
-                                                                                artifact)));
+                                                                retrieveMetadata("storages/" + storageId + "/" + repositoryId + "/" +
+                                                                                 ArtifactUtils.getArtifactLevelMetadataPath(artifact)));
 
         createMetadata(metadata, path);
         deployMetadata(metadata, path, storageId, repositoryId);
@@ -839,11 +823,8 @@
         {
             path = ArtifactUtils.getGroupLevelMetadataPath(artifact);
             metadata = metadataMerger.updateMetadataAtGroupLevel((PluginArtifact) artifact,
-                                                                 retrieveMetadata(
-                                                                         "storages/" + storageId + "/" + repositoryId +
-                                                                         "/" +
-                                                                         ArtifactUtils.getGroupLevelMetadataPath(
-                                                                                 artifact)));
+                                                                 retrieveMetadata("storages/" + storageId + "/" + repositoryId + "/" +
+                                                                                  ArtifactUtils.getGroupLevelMetadataPath(artifact)));
             createMetadata(metadata, path);
             deployMetadata(metadata, path, storageId, repositoryId);
         }
