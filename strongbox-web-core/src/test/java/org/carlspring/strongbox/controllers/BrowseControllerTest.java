package org.carlspring.strongbox.controllers;

import org.carlspring.strongbox.config.IntegrationTest;
import org.carlspring.strongbox.domain.DirectoryListing;
import org.carlspring.strongbox.providers.layout.Maven2LayoutProvider;
import org.carlspring.strongbox.resource.ConfigurationResourceResolver;
import org.carlspring.strongbox.rest.common.MavenRestAssuredBaseTest;
import org.carlspring.strongbox.storage.repository.MavenRepositoryFactory;
import org.carlspring.strongbox.storage.repository.MutableRepository;
import org.carlspring.strongbox.storage.repository.RepositoryPolicyEnum;
import org.carlspring.strongbox.xml.configuration.repository.MutableMavenRepositoryConfiguration;

import javax.inject.Inject;
import java.io.File;
import java.io.IOException;
import java.lang.reflect.UndeclaredThrowableException;
import java.util.LinkedHashSet;
import java.util.Set;

import com.fasterxml.jackson.databind.ObjectMapper;
import org.junit.jupiter.api.AfterEach;
import org.junit.jupiter.api.BeforeAll;
import org.junit.jupiter.api.BeforeEach;
import org.junit.jupiter.api.Test;
import org.junit.jupiter.api.extension.ExtendWith;
import org.slf4j.Logger;
import org.slf4j.LoggerFactory;
import org.springframework.http.MediaType;
import org.springframework.test.context.junit.jupiter.SpringExtension;
import static io.restassured.module.mockmvc.RestAssuredMockMvc.given;
import static org.junit.jupiter.api.Assertions.*;

/**
 * @author Guido Grazioli
 */

@IntegrationTest
@ExtendWith(SpringExtension.class)
public class BrowseControllerTest
        extends MavenRestAssuredBaseTest
{
    
    private static final Logger logger = LoggerFactory.getLogger(BrowseControllerTest.class);
    
    private static final String REPOSITORY = "browsing-test-repository";
    
    @Inject
    private MavenRepositoryFactory mavenRepositoryFactory;

    @BeforeAll
    public static void setup()
            throws Exception
    {
        cleanUp(getRepositoriesToClean());
    }
    
    private static Set<MutableRepository> getRepositoriesToClean()
    {
        Set<MutableRepository> repositories = new LinkedHashSet<>();
        repositories.add(createRepositoryMock(STORAGE0, REPOSITORY, Maven2LayoutProvider.ALIAS));
        return repositories;        
    }
    
    @Override
    @BeforeEach
    public void init()
            throws Exception
    {
        super.init();

        File GENERATOR_BASEDIR = new File(ConfigurationResourceResolver.getVaultDirectory() + "/local");

        MutableMavenRepositoryConfiguration mavenRepositoryConfiguration = new MutableMavenRepositoryConfiguration();
        mavenRepositoryConfiguration.setIndexingEnabled(true);

        MutableRepository repository = mavenRepositoryFactory.createRepository(REPOSITORY);
        repository.setPolicy(RepositoryPolicyEnum.RELEASE.getPolicy());
        repository.setRepositoryConfiguration(mavenRepositoryConfiguration);

        createRepository(STORAGE0, repository);
        
        generateArtifact(getRepositoryBasedir(STORAGE0, REPOSITORY).getAbsolutePath(),
                         "org.carlspring.strongbox.browsing:test-browsing",
                         new String[]{ "1.1",
                                       "3.2"  
                         }
        );      
    } 
    
    @Override
    @AfterEach
    public void shutdown()
    {
        try
        {
            closeIndexersForRepository(STORAGE0, REPOSITORY);
        }
        catch (IOException e)
        {
            throw new UndeclaredThrowableException(e);
        }
        super.shutdown();
    }
    
    @Test
    public void testGetStorages()
            throws Exception
    {

        String url = getContextBaseUrl() + BrowseController.ROOT_CONTEXT;
        
        String jsonResponse = given().accept(MediaType.APPLICATION_JSON_VALUE)
                                     .when()
                                     .get(url)
                                     .prettyPeek()
                                     .asString();

        DirectoryListing returned = new ObjectMapper().readValue(jsonResponse, DirectoryListing.class);
              
        assertNotNull(returned, "Failed to get storage list!");
        assertNotNull(returned.getDirectories(), "Failed to get storage list!");
        assertFalse(returned.getDirectories().isEmpty(), "Returned storage size does not match");
        
        String htmlResponse = given().accept(MediaType.TEXT_HTML_VALUE)
                                     .when()
                                     .get(url + "/")
                                     .prettyPeek()
                                     .then()
                                     .statusCode(200)
                                     .and()
                                     .extract()
                                     .asString();
       
        assertTrue(htmlResponse.contains("storage0"), "Returned HTML is incorrect");
    }

    @Test
    public void testGetRepositories()
            throws Exception
    {
        String url = getContextBaseUrl() + BrowseController.ROOT_CONTEXT + "/" + STORAGE0;
        
        String jsonResponse = given().accept(MediaType.APPLICATION_JSON_VALUE)
                                     .when()
                                     .get(url)
                                     .prettyPeek()
                                     .asString();

        DirectoryListing returned = new ObjectMapper().readValue(jsonResponse, DirectoryListing.class);
        
        assertNotNull(returned, "Failed to get repository list!");
        assertNotNull(returned.getDirectories(), "Failed to get repository list!");
        assertTrue(!returned.getDirectories().isEmpty(), "Returned repositories do not match");
        assertTrue(returned.getDirectories()
                           .stream()
                           .anyMatch(p -> p.getName().equals(REPOSITORY)), "Repository not found");
        
        String htmlResponse = given().accept(MediaType.TEXT_HTML_VALUE)
                                     .when()
                                     .get(url + "/")
                                     .prettyPeek()
                                     .then()
                                     .statusCode(200)
                                     .and()
                                     .extract()
                                     .asString();

        assertTrue(htmlResponse.contains(REPOSITORY), "Returned HTML is incorrect");
}
                                 


    @Test
    public void testGetRepositoriesWithStorageNotFound()
    {
        String url = getContextBaseUrl() + BrowseController.ROOT_CONTEXT + "/storagefoo";
        given().accept(MediaType.APPLICATION_JSON_VALUE)
               .when()
               .get(url)
               .prettyPeek()
               .then()
               .statusCode(404);
        
        given().accept(MediaType.TEXT_HTML_VALUE)
               .when()
               .get(url)
               .prettyPeek()
               .then()
               .statusCode(404);
    }

    @Test
    public void testRepositoryContents()
            throws Exception
    {
        String url = getContextBaseUrl() + BrowseController.ROOT_CONTEXT + "/" + STORAGE0 + "/" + REPOSITORY
                     + "/org/carlspring/strongbox/browsing/test-browsing/1.1";
        
        String jsonResponse = given().accept(MediaType.APPLICATION_JSON_VALUE)
                                     .when()
                                     .get(url)
                                     .prettyPeek()
                                     .asString();
        
        DirectoryListing returned = new ObjectMapper().readValue(jsonResponse, DirectoryListing.class);
        
        assertTrue(returned.getFiles().size() == 6
                   && returned.getFiles().get(0).getName().equals("test-browsing-1.1.jar"), "Invalid files returned");
    
        String htmlResponse = given().accept(MediaType.TEXT_HTML_VALUE)
                                     .when()
                                     .get(url + "/")
                                     .prettyPeek()
                                     .asString();

        String link = getContextBaseUrl() + "/storages/"
                      + STORAGE0 + "/" + REPOSITORY + "/org/carlspring/strongbox/browsing/test-browsing/1.1/test-browsing-1.1.jar";

<<<<<<< HEAD
        assertTrue(htmlResponse.contains(link), "Expected to have found [ " + link + " ] in the response html");

=======
        assertTrue("Expected to have found [ " + link + " ] in the response html", htmlResponse.contains(link));
>>>>>>> fd993116
    }

    @Test
    public void testRepositoryContentsWithRepositoryNotFound()
    {
        String url = getContextBaseUrl() + BrowseController.ROOT_CONTEXT + "/storage0/repofoo";
        given().accept(MediaType.APPLICATION_JSON_VALUE)
               .when()
               .get(url)
               .prettyPeek()
               .then()
               .statusCode(404);   
                
        given().accept(MediaType.TEXT_HTML_VALUE)
               .when()
               .get(url)
               .prettyPeek()
               .then()
               .statusCode(404);   
    }
  
    @Test
    public void testRepositoryContentsWithPathNotFound()
    {
        String url = getContextBaseUrl() + BrowseController.ROOT_CONTEXT + "/storage0/releases/foo/bar";
        given().accept(MediaType.APPLICATION_JSON_VALUE)
               .when()
               .get(url)
               .prettyPeek()
               .then()
               .statusCode(404);
       
        given().accept(MediaType.TEXT_HTML_VALUE)
               .when()
               .get(url)
               .prettyPeek()
               .then()
               .statusCode(404);        
    }
}<|MERGE_RESOLUTION|>--- conflicted
+++ resolved
@@ -216,12 +216,7 @@
         String link = getContextBaseUrl() + "/storages/"
                       + STORAGE0 + "/" + REPOSITORY + "/org/carlspring/strongbox/browsing/test-browsing/1.1/test-browsing-1.1.jar";
 
-<<<<<<< HEAD
         assertTrue(htmlResponse.contains(link), "Expected to have found [ " + link + " ] in the response html");
-
-=======
-        assertTrue("Expected to have found [ " + link + " ] in the response html", htmlResponse.contains(link));
->>>>>>> fd993116
     }
 
     @Test
