--- conflicted
+++ resolved
@@ -1,21 +1,7 @@
 package org.carlspring.strongbox.controllers.configuration;
 
-import static org.junit.jupiter.api.Assertions.assertEquals;
-import static org.junit.jupiter.api.Assertions.assertFalse;
-import static org.junit.jupiter.api.Assertions.assertNotNull;
-import static org.junit.jupiter.api.Assertions.assertTrue;
-
-import java.util.List;
-
-import javax.inject.Inject;
-
-import org.apache.http.pool.PoolStats;
 import org.carlspring.strongbox.config.IntegrationTest;
-import org.carlspring.strongbox.forms.configuration.MavenRepositoryConfigurationForm;
-import org.carlspring.strongbox.forms.configuration.ProxyConfigurationForm;
-import org.carlspring.strongbox.forms.configuration.RemoteRepositoryForm;
-import org.carlspring.strongbox.forms.configuration.RepositoryForm;
-import org.carlspring.strongbox.forms.configuration.StorageForm;
+import org.carlspring.strongbox.forms.configuration.*;
 import org.carlspring.strongbox.providers.layout.Maven2LayoutProvider;
 import org.carlspring.strongbox.resource.ConfigurationResourceResolver;
 import org.carlspring.strongbox.rest.common.RestAssuredBaseTest;
@@ -23,7 +9,6 @@
 import org.carlspring.strongbox.storage.Storage;
 import org.carlspring.strongbox.storage.repository.Repository;
 import org.carlspring.strongbox.xml.configuration.repository.MavenRepositoryConfiguration;
-<<<<<<< HEAD
 
 import javax.inject.Inject;
 import java.nio.file.Paths;
@@ -32,8 +17,6 @@
 import com.google.common.collect.ImmutableSet;
 import com.google.common.collect.Lists;
 import org.apache.http.pool.PoolStats;
-=======
->>>>>>> 3caa8438
 import org.junit.jupiter.api.BeforeEach;
 import org.junit.jupiter.api.Test;
 import org.junit.jupiter.api.extension.ExtendWith;
@@ -43,20 +26,11 @@
 import org.springframework.http.MediaType;
 import org.springframework.test.context.junit.jupiter.SpringExtension;
 import org.springframework.web.client.HttpServerErrorException;
-<<<<<<< HEAD
 import static io.restassured.module.mockmvc.RestAssuredMockMvc.given;
 import static org.carlspring.strongbox.controllers.configuration.StoragesConfigurationController.*;
 import static org.carlspring.strongbox.rest.client.RestAssuredArtifactClient.OK;
 import static org.hamcrest.Matchers.containsString;
 import static org.junit.jupiter.api.Assertions.*;
-=======
-
-import com.google.common.collect.ImmutableSet;
-import com.google.common.collect.Lists;
-
-import io.restassured.config.ObjectMapperConfig;
-import io.restassured.module.mockmvc.config.RestAssuredMockMvcConfig;
->>>>>>> 3caa8438
 
 /**
  * @author Pablo Tirado
@@ -139,12 +113,8 @@
                      .get(url)
                      .peek()
                      .then()
-<<<<<<< HEAD
                      .statusCode(OK);
-=======
-                     .statusCode(200);
-        
->>>>>>> 3caa8438
+
     }
 
     @Test
@@ -356,13 +326,13 @@
         deleteRepository(storage0.getId(), repositoryForm0_1.getId());
         deleteRepository(storage0.getId(), repositoryForm0_2.getId());
     }
-    
+
     @Test
     public void testUpdatingRepositoryWithNonExistingStorage()
     {
-        String url = getContextBaseUrl() + "/api/configuration/strongbox/storages/non-existing-storage/fake-repository";
+        String url = getContextBaseUrl() + "/non-existing-storage/fake-repository";
         RepositoryForm form = new RepositoryForm();
-        
+
         givenCustom().contentType(MediaType.APPLICATION_JSON_VALUE)
                      .accept(MediaType.APPLICATION_JSON_VALUE)
                      .body(form)
@@ -427,7 +397,7 @@
             throw new HttpServerErrorException(HttpStatus.INTERNAL_SERVER_ERROR);
         }
     }
-    
+
     private void deleteRepository(String storageId,
                                   String repositoryId)
     {
