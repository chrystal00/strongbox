--- conflicted
+++ resolved
@@ -107,7 +107,6 @@
         {
             throw Throwables.propagate(e);
         }
-
         super.shutdown();
     }
 
@@ -161,11 +160,11 @@
 
     @Test
     public void shouldNotBeAllowedToProvideAbsolutePaths()
+            throws Exception
     {
         MockMvcResponse mockMvcResponse = client.rebuildIndexes(STORAGE_ID, REPOSITORY_RELEASES_2, "/");
-        mockMvcResponse.then()
-                       .body("error", CoreMatchers.equalTo("Only valid relative paths are allowed"))
-                       .statusCode(HttpStatus.BAD_REQUEST.value());
+        mockMvcResponse.then().body("error", CoreMatchers.equalTo("Only valid relative paths are allowed")).statusCode(
+                HttpStatus.BAD_REQUEST.value());
     }
 
     @Test
@@ -213,12 +212,7 @@
     }
 
     @Test
-<<<<<<< HEAD
-    public void shouldReturnBadRequestWhenIndexingIsNotEnabled()
-=======
     public void shouldReturnNotFoundWhenIndexingIsNotEnabled()
-            throws Exception
->>>>>>> fc4792de
     {
         String url = getContextBaseUrl() + "/storages/public/public-group/.index/nexus-maven-repository-index.gz";
 
@@ -238,11 +232,7 @@
         String url = getContextBaseUrl() + "/storages/" + STORAGE_ID + "/" + REPOSITORY_RELEASES_1 +
                      "/.index/nexus-maven-repository-index.gz";
 
-<<<<<<< HEAD
-        given().header("User-Agent", "Maven/*")
-=======
         given().header(new Header("User-Agent", "Maven/*"))
->>>>>>> fc4792de
                .get(url)
                .peek()
                .then()
@@ -260,11 +250,7 @@
         String url = getContextBaseUrl() + "/storages/" + STORAGE_ID + "/" + REPOSITORY_RELEASES_1 +
                      "/.index/nexus-maven-repository-index.properties";
 
-<<<<<<< HEAD
-        given().header("User-Agent", "Maven/*")
-=======
         given().header(new Header("User-Agent", "Maven/*"))
->>>>>>> fc4792de
                .get(url)
                .peek()
                .then()
@@ -272,5 +258,4 @@
                .contentType("text/plain")
                .body(CoreMatchers.notNullValue());
     }
-
 }