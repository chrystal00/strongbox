--- conflicted
+++ resolved
@@ -37,15 +37,9 @@
 
     private static final String REPOSITORY_RELEASES = "sc-releases-search";
 
-<<<<<<< HEAD
     private static final File GENERATOR_BASEDIR = new File(ConfigurationResourceResolver.getVaultDirectory() +
                                                            "/local");
     
-=======
-    private static final File GENERATOR_BASEDIR = new File(
-            ConfigurationResourceResolver.getVaultDirectory() + "/local");
-
->>>>>>> 7c51ebac
     private static boolean initialized = false;
 
     public static void cleanUp()
@@ -64,7 +58,6 @@
         {
             return;
         }
-        initialized = true;
 
         cleanUp();
         
@@ -90,6 +83,8 @@
         assertNotNull(repositoryIndexer);
 
         reIndex(STORAGE_SC_TEST, REPOSITORY_RELEASES, "org/carlspring/strongbox/searches");
+
+        initialized = true;
     }
 
     public static Set<Repository> getRepositoriesToClean()
@@ -107,7 +102,7 @@
         testSearches("+g:org.carlspring.strongbox.searches +a:test-project",
                      MavenIndexerSearchProvider.ALIAS);
     }
-
+    
     @Test
     public void testDbSearches()
             throws Exception
@@ -115,19 +110,11 @@
         testSearches("groupId=org.carlspring.strongbox.searches;artifactId=test-project;",
                      OrientDbSearchProvider.ALIAS);
     }
-<<<<<<< HEAD
-    
-    private void testSearches(String query, String searchProvider)
-            throws Exception
-    {
-=======
 
     private void testSearches(String query,
                               String searchProvider)
             throws Exception
     {
-
->>>>>>> 7c51ebac
         // testSearchPlainText
         String response = client.search(query, MediaType.TEXT_PLAIN_VALUE, searchProvider);
 
@@ -150,8 +137,6 @@
                    response.contains(">1.0.11.3.1<"));
     }
 
-<<<<<<< HEAD
-=======
     @Test
     public void testDumpIndex()
             throws Exception
@@ -168,5 +153,5 @@
         // just to make sure that dump method will not produce any exceptions
         dumpIndex("foo", "bar");
     }
->>>>>>> 7c51ebac
+
 }