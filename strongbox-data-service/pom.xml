--- conflicted
+++ resolved
@@ -138,15 +138,12 @@
 
     <dependencies>
         <dependency>
-<<<<<<< HEAD
-=======
             <groupId>${project.groupId}</groupId>
             <artifactId>strongbox-configuration</artifactId>
             <version>${project.version}</version>
         </dependency>
 
         <dependency>
->>>>>>> 7c43fef6
             <groupId>org.springframework</groupId>
             <artifactId>spring-beans</artifactId>
         </dependency>
@@ -166,43 +163,15 @@
             <groupId>org.springframework</groupId>
             <artifactId>spring-web</artifactId>
         </dependency>
-
-        <dependency>
-            <groupId>com.fasterxml.jackson.core</groupId>
-            <artifactId>jackson-databind</artifactId>
-        </dependency>
-        <dependency>
-            <groupId>com.fasterxml.jackson.module</groupId>
-            <artifactId>jackson-module-jaxb-annotations</artifactId>
-        </dependency>
-        <dependency>
-            <groupId>com.fasterxml.jackson.core</groupId>
-            <artifactId>jackson-annotations</artifactId>
-        </dependency>
-
         <dependency>
             <groupId>net.sf.ehcache</groupId>
             <artifactId>ehcache-core</artifactId>
             <version>2.6.11</version>
         </dependency>
         <dependency>
-            <groupId>net.sf.ehcache</groupId>
-            <artifactId>ehcache-core</artifactId>
-            <version>2.6.11</version>
-        </dependency>
-        <dependency>
-            <groupId>net.sf.ehcache</groupId>
-            <artifactId>ehcache-core</artifactId>
-            <version>2.6.11</version>
-        </dependency>
-        <dependency>
             <groupId>org.springframework</groupId>
             <artifactId>spring-test</artifactId>
             <scope>test</scope>
-        </dependency>
-        <dependency>
-            <groupId>junit</groupId>
-            <artifactId>junit</artifactId>
         </dependency>
 
         <dependency>
