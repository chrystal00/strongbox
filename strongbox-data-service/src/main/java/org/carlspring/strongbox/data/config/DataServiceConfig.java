--- conflicted
+++ resolved
@@ -1,21 +1,14 @@
 package org.carlspring.strongbox.data.config;
 
-<<<<<<< HEAD
-import org.carlspring.strongbox.data.domain.StrongboxUser;
-import org.carlspring.strongbox.data.server.EmbeddedOrientDbServer;
-=======
 import org.carlspring.strongbox.data.domain.User;
->>>>>>> 4425364e
 import org.carlspring.strongbox.data.tx.CustomOrientTransactionManager;
 
 import javax.annotation.PostConstruct;
-import javax.annotation.PreDestroy;
 import java.io.IOException;
 
 import com.orientechnologies.orient.client.remote.OServerAdmin;
 import org.slf4j.Logger;
 import org.slf4j.LoggerFactory;
-import org.springframework.beans.factory.annotation.Autowired;
 import org.springframework.beans.factory.annotation.Value;
 import org.springframework.context.annotation.Bean;
 import org.springframework.context.annotation.ComponentScan;
@@ -59,9 +52,6 @@
     @Value("${org.carlspring.strongbox.data.orientdb.password}")
     String password;
 
-    @Autowired
-    EmbeddedOrientDbServer embeddableServer;
-
     @Bean
     public OrientObjectDatabaseFactory factory()
     {
@@ -89,8 +79,6 @@
             throws IOException
     {
 
-        embeddableServer.start();
-
         // create database if not initialized
         OServerAdmin serverAdmin = new OServerAdmin(getConnectionUrl()).connect(user, password);
         if (!serverAdmin.existsDatabase())
@@ -103,11 +91,6 @@
         factory().db().getEntityManager().registerEntityClasses(DOMAIN_PACKAGE);
     }
 
-    @PreDestroy
-    public void shutDown(){
-        embeddableServer.shutDown();
-    }
-
     private String getConnectionUrl()
     {
         return "remote:" + host + ":" + port + "/" + database;
