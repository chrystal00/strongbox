package org.carlspring.strongbox.users.service;

import org.carlspring.strongbox.authorization.service.AuthorizationConfigService;
import org.carlspring.strongbox.config.DataServiceConfig;
import org.carlspring.strongbox.config.UsersConfig;

import javax.inject.Inject;

<<<<<<< HEAD
import org.junit.jupiter.api.Test;
import org.junit.jupiter.api.extension.ExtendWith;
=======
import org.junit.Assert;
import org.junit.Test;
import org.junit.runner.RunWith;
import org.springframework.test.context.ActiveProfiles;
>>>>>>> 433533a9
import org.springframework.test.context.ContextConfiguration;
import org.springframework.test.context.junit.jupiter.SpringExtension;
import static org.junit.jupiter.api.Assertions.assertNotNull;

/**
 * Functional test for {@link AuthorizationConfigService}
 *
 * @author Alex Oreshkevich
 */
<<<<<<< HEAD
@ExtendWith(SpringExtension.class)
=======
@RunWith(SpringJUnit4ClassRunner.class)
@ActiveProfiles(profiles = "test")
>>>>>>> 433533a9
@ContextConfiguration(classes = { DataServiceConfig.class,
                                  UsersConfig.class })
public class AuthorizationConfigServiceTest
{
    @Inject
    AuthorizationConfigService authorizationConfigService;

    @Test
    public void testThatParsingWasSuccessful()
    {
        // this is good enough because everything necessary happens inside provider
        // at the bean instantiation stage
        // config will be loaded from db or XML file, going to be validated aso.
        // if optional is present, it means that everything is really ok
        assertNotNull(authorizationConfigService.get());
    }
}<|MERGE_RESOLUTION|>--- conflicted
+++ resolved
@@ -6,15 +6,9 @@
 
 import javax.inject.Inject;
 
-<<<<<<< HEAD
 import org.junit.jupiter.api.Test;
 import org.junit.jupiter.api.extension.ExtendWith;
-=======
-import org.junit.Assert;
-import org.junit.Test;
-import org.junit.runner.RunWith;
 import org.springframework.test.context.ActiveProfiles;
->>>>>>> 433533a9
 import org.springframework.test.context.ContextConfiguration;
 import org.springframework.test.context.junit.jupiter.SpringExtension;
 import static org.junit.jupiter.api.Assertions.assertNotNull;
@@ -24,12 +18,8 @@
  *
  * @author Alex Oreshkevich
  */
-<<<<<<< HEAD
 @ExtendWith(SpringExtension.class)
-=======
-@RunWith(SpringJUnit4ClassRunner.class)
 @ActiveProfiles(profiles = "test")
->>>>>>> 433533a9
 @ContextConfiguration(classes = { DataServiceConfig.class,
                                   UsersConfig.class })
 public class AuthorizationConfigServiceTest
