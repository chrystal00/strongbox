--- conflicted
+++ resolved
@@ -36,12 +36,8 @@
  */
 @ExtendWith(SpringExtension.class)
 @ContextConfiguration(classes = TestConfig.class)
-<<<<<<< HEAD
+@ActiveProfiles(profiles = "test")
 @Disabled
-=======
-@ActiveProfiles(profiles = "test")
-@Ignore
->>>>>>> 433533a9
 public class LdapAuthenticationProviderTest
         extends BaseGenericXmlApplicationContextTest
 {
