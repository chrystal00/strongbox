# General

This project is a research and development effort lead by Carlspring Consulting & Development Ltd. with the goal of providing an alternative to existing artifact repository managers. We aim to create a robust and easy to use, well-developed universal artifact repository manager with native implementations of the layout formats which we support. We are building on top of a modern, well-devised architecture and need help in various areas such as research, development and testing.

We are also truly grateful to all of our countless contributors, without whom we wouldn't have come so far!

# Who Can Help

We are always pleased to get help with our project! Both experienced and not so experienced developers are welcome!

There are many tasks you can help with, so please feel free to look around our [issue tracker](https://github.com/strongbox/strongbox/issues?utf8=%E2%9C%93&q=is%3Aissue+is%3Aopen+label%3A%22help+wanted%22+label%3A%22good+first+issue%22) for some good first issues that we need help with.

Let us know what you're good at on out [chat] channel, as well as what sort of tasks you're typically interested in, or what areas of your skills you'd like to develop and we'll try to accomodate, by finding you the right tasks. It might be the case that we have tasks that are suitable for you, but just haven't yet been added to the issue tracker, so feel free to ask us how you can help!

We try our best to help new-joiners get started and eased into the project.

*Please, note that while a certain level of help will be provided to newcomers, anyone who wishes to contribute to this project must be able to work independently.*

## Academics

While our aim is provide a stable usable application, we are also treating the project, as if it were a "learning excercise" meaning that we're all here to learn cool new things and share the knowledge. If you'd like to see an exciting new technology, or framework on this project and have a good use case for it, we'd be open to hear about it and help you implement it.

### Professors

Please, reach out to us, if you're teaching programming classes and would like your students to do some work on OSS projects!

Either raise a question in the issue tracker, join our [chat], or contact @carlspring for more details. We would be happy to hear about your curriculum and expectations of your students. 

### Students And Interns

We welcome students from all backgrounds, who have sane knowledge of programming, a willingness to learn, an openness to constructive criticism and a passion to deliver working code!

Finding your first few jobs might sometimes be challenging, but having contributed to an OSS project could give your CV quite a boost, as it shows initiative, dedication and self-drivenness, among other things.

# How To Help

We could use all the help we can get, so, please feel free to have a good look at our issue tracker and find something of interest, that you think you would be able to help with and just add a comment under the respective issue that you'll be looking into it. If somebody else was looking at it, but seems to have been inactive for more than a few days, please feel free to ask them if they've abandoned the task, if they're blocked, or waiting for information. They might still be researching the topic, but also, please keep in mind that sometimes people can no longer work on an issue (time constraints, change of circumstances, etc)

# Code Style

While we appreciate all the help we can get, here are some more details on the [coding convention](https://strongbox.github.io/developer-guide/coding-convention.html). Please, follow these guidelines and set up your IDE to use the respective code style configuration file.

# Code of Conduct

If would like to contribute to our project and contribute to our work, please follow our [Code of Conduct](https://github.com/strongbox/strongbox/blob/master/CODE-OF-CONDUCT.md).

# Pull Requests

Please, follow these basic rules when creating pull requests. Pull requests:
* Should:
  * Be tidy
  * Easy to read
  * Have optimized imports
  * Contain a sufficient amount of comments, if this is a new feature
  * Where applicable, contain a reasonable, (even, if it's just a minimalistic), set of test cases, that cover the bases
* Should not:
  * Change the existing formatting of code, unless this is really required, especially of files that have no other changes, or are not related to the pull request at all. (Please, don't enable pre-commit features in IDE-s such as "Reformat code", "Re-arrange code" and so on, as this may add extra noise to the pull and make the diff harder to read. When adding, or changing code, apply the re-formatting, only to the respective changed code blocks).
  * Have unresolved merge conflicts with the base branch
  * Have failing tests
  * Contain unaddressed **critical** issues reported by Sonar
  * Have commented out dead code. (Commented out code is fine, just not blocks and blocks of it).
  * Contain `public static void(String[] args])` methods (as those would clearly have been used for the sake of quick testing without an actual test case)

Once you've created a new pull request, kindly first review the diff thoroughly yourselves, before requesting it to be reviewed by others and merged.

# Legal

To accept, please:
* Fill in all the mandatory fields
  * `Full name` (**mandatory**)
  * `Company/Organization/University` (**optional** -- please, only fill this, if you're contributing work on behalf of a company, organization, or are studying)
  * `E-mail` (**mandatory**)
  * `Mailing address` (**mandatory**)
  * `Country` (**mandatory**)
  * `Telephone` (**optional**)
* Print, sign and scan the [Individual Contributor's License Agreement (ICLA)](https://github.com/strongbox/strongbox/blob/master/ICLA.md), or, alternatively, fill in the [ICLA PDF](https://strongbox.github.io/assets/resources/pdfs/ICLA.pdf) file and mail it back to [carlspring@gmail.com](mailto:carlspring@gmail.com).
* Add your name and basic details below and open a pull request.


**Notes:** Please, note that none of this information is shared with third-parties and is only required due to the legal agreement which you will be entering when contributing your code to the project. We require this minimal amount of information in order to be able to identify you, as we're not keeping record, or more sensitive information, such as passport/ID details. We will not send you any spam, or share your details with third parties.

# Contributors

| Name                         | Company / Organization / University      | Location                                | Date       |
|------------------------------|------------------------------------------|-----------------------------------------|------------|
| Martin Todorov               | Carlspring Consulting & Development Ltd. | London, United Kingdom                  | 2013-08-02 |
| Steve Todorov                | Carlspring Consulting & Development Ltd. | Sofia, Bulgaria                         | 2014-01-12 |
| Dmytro Chyzhykov             |                                          | Frankfurt am Main, Germany              | 2014-06-07 |
| Nicolay Karakulov            |                                          | Kharkhiv, Ukraine                       | 2014-10-05 |
| Denis Ivaykin                |                                          | Moscow, Russia                          | 2014-04-19 |
| Juan Ignacio Bais            |                                          | Buenos Aires, Argentina                 | 2016-02-24 |
| Ivan Ursul                   |                                          | Lviv, Ukraine                           | 2016-05-02 |
| Alex Oreshkevich             | redsoft.pro                              | Minsk, Republic of Belarus              | 2016-05-12 |
| Faisal Hameed                | DevFactory                               | Lahore, Islamic Republic of Pakistan    | 2016-06-10 |
| Orest Kyrylchuk              |                                          | Lviv, Ukraine                           | 2016-05-28 |
| Bohdan Hliva                 |                                          | Lviv, Ukraine                           | 2016-08-09 |
| Yougeshwar Khatri            |                                          | Karachi, Pakistan                       | 2016-04-01 |
| Sergey Bespalov              |                                          | Novosibirsk, Russia                     | 2016-11-02 |
| Sergey Panov                 |                                          | Kiev, Ukraine                           | 2016-11-02 |
| Nenko Tabakov                |                                          | Sofia, Bulgaria                         | 2016-11-07 |
| Kate Novik                   | redsoft.pro                              | Minsk, Republic of Belarus              | 2016-11-16 |
| Dmitry Sviridov              |                                          | Moscow, Russia                          | 2016-11-23 |
| Przemyslaw Fusik             |                                          | Maszewo, Poland                         | 2017-04-09 |
| Dinesh Arora                 |                                          | Charlotte, USA                          | 2017-12-07 |
| Sanket Sawant                |                                          | Mumbai, India                           | 2017-12-09 |
| Pablo Tirado                 |                                          | Madrid, Spain                           | 2018-01-05 |
| Gokhan Kuyucak               |                                          | Izmir, Turkey                           | 2018-01-14 |
| Guido Grazioli               |                                          | London, United Kingdom                  | 2018-01-15 |
| Maxim Antonov                |                                          | Moscow, Russian Federation              | 2018-01-14 |
| Aditya Srinivasan            |                                          | Washington DC, USA                      | 2018-02-02 |
| Sevastyan Pigarev			         |                              										  | Barnaul, Russian Federation				         | 2018-03-27 |
| Mariusz Kaligowski		         |                              										  | Juszczyn, Poland                        | 2018-04-26 |
| Michael Altenburger          | 						                             				  | Vienna, Austria                     				| 2018-09-29 |
| Leonora Der                  | ELTE Faculty of Informatics              | Budapest, Hungary                       | 2018-10-20 |
| Benjamin March               |                             			          | Munich, Germany                     				| 2018-10-28 |
| Konstantina Papadopoulou	    | Aristotle University of Thessaloniki	    | Thessaloniki, Greece		               			| 2018-12-28 |
| Jitesh Golatkar              |                                          | Charlotte, USA                          | 2019-01-25 |
| Forrest Whiting              | Forbes Media                             | Jersey City, New Jersey, USA            | 2019-02-04 |
| Dawid Antecki                |                                          | Bielsko-Biala, Poland                   | 2019-02-18 |
| Ekrem Candemir               |                                          | Ankara, Turkey                          | 2019-02-24 |
| Eugeniusz Fedchenko          |                                          | Warsaw, Poland                          | 2019-02-25 |
| Shumail Ahmed                | Middlesex University                     | London, United Kingdom                  | 2019-03-05 |
| Oleksandr Gryniuk            |                                          | Kyiv, Ukraine                           | 2019-03-07  
| Kaloyan Dimitrov             |                                          | Sofia, Bulgaria                         | 2019-03-12 |
| Leif Brooks                  |                                          | Charlotte, USA                          | 2019-03-13 |
| Mujahid Thoufeek             |                                          | Colombo, Sri Lanka                      | 2019-03-19 |
| Sarfraz Anwar                |                                          | Bengaluru, India                        | 2019-03-19 |
| Brian Hill                   |                                          | Orlando, Florida, USA                   | 2019-03-26 |
| Ben Falter                   |                                          | New York, New York, USA                 | 2019-04-04 |
<<<<<<< HEAD
| Evrim Nur Celik              |                                          | Istanbul, Turkey                        | 2019-04-14 |
=======
| Akhilesh Bedre               |                                          | Hyderabad, India                        | 2019-04-07 |
| Theodore Ravindranathh       |                                          | Chennai, India                          | 2019-04-13 |
>>>>>>> 82bfcd0e

[chat]: https://chat.carlspring.org/
[issue tracker]: https://github.com/strongbox/strongbox/issues?utf8=%E2%9C%93&q=is%3Aissue+is%3Aopen+label%3A%22help+wanted%22+label%3A%22good+first+issue%22<|MERGE_RESOLUTION|>--- conflicted
+++ resolved
@@ -127,12 +127,9 @@
 | Sarfraz Anwar                |                                          | Bengaluru, India                        | 2019-03-19 |
 | Brian Hill                   |                                          | Orlando, Florida, USA                   | 2019-03-26 |
 | Ben Falter                   |                                          | New York, New York, USA                 | 2019-04-04 |
-<<<<<<< HEAD
 | Evrim Nur Celik              |                                          | Istanbul, Turkey                        | 2019-04-14 |
-=======
 | Akhilesh Bedre               |                                          | Hyderabad, India                        | 2019-04-07 |
 | Theodore Ravindranathh       |                                          | Chennai, India                          | 2019-04-13 |
->>>>>>> 82bfcd0e
 
 [chat]: https://chat.carlspring.org/
 [issue tracker]: https://github.com/strongbox/strongbox/issues?utf8=%E2%9C%93&q=is%3Aissue+is%3Aopen+label%3A%22help+wanted%22+label%3A%22good+first+issue%22