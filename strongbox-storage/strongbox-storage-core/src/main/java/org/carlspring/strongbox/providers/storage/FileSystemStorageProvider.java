package org.carlspring.strongbox.providers.storage;

<<<<<<< HEAD
=======
import java.io.FileNotFoundException;
>>>>>>> 6c8e84df
import java.io.IOException;
import java.io.OutputStream;
import java.nio.file.FileSystem;
import java.nio.file.FileSystems;
import java.nio.file.Files;
import java.nio.file.Path;
import java.nio.file.spi.FileSystemProvider;
import java.security.NoSuchAlgorithmException;
import java.util.List;
<<<<<<< HEAD

import javax.annotation.PostConstruct;
import javax.inject.Inject;
=======
>>>>>>> 6c8e84df

import javax.annotation.PostConstruct;
import javax.inject.Inject;

import org.carlspring.commons.io.reloading.FSReloadableInputStreamHandler;
import org.carlspring.strongbox.io.ByteRangeInputStream;
import org.slf4j.Logger;
import org.slf4j.LoggerFactory;
import org.springframework.stereotype.Component;

/**
 * @author carlspring
 */
@Component("filesystemStorageProvider")
public class FileSystemStorageProvider extends AbstractStorageProvider
{

    private static final Logger logger = LoggerFactory.getLogger(FileSystemStorageProvider.class);

    private static final String ALIAS = "file-system";

    @Inject
    private StorageProviderRegistry storageProviderRegistry;

    @Override
    public String getAlias()
    {
        return ALIAS;
    }

    @PostConstruct
    @Override
    public void register()
    {
        storageProviderRegistry.addProvider(getAlias(), this);

        logger.info("Registered storage provider '" + getClass().getCanonicalName() + "' with alias '" + ALIAS + "'.");
    }

    @Override
<<<<<<< HEAD
    public FileSystem getFileSistem()
=======
    public OutputStream getOutputStreamImplementation(Path artifactPath)
        throws IOException,
        NoSuchAlgorithmException
>>>>>>> 6c8e84df
    {
        return FileSystems.getDefault();
    }

    @Override
<<<<<<< HEAD
    public FileSystemProvider getFileSystemProvider()
    {
        List<FileSystemProvider> installedProviders = FileSystemProvider.installedProviders();
        for (FileSystemProvider fileSystemProvider : installedProviders)
=======
    public OutputStream getOutputStreamImplementation(Path repositoryPath,
                                                      String path)
        throws IOException
    {
        return Files.newOutputStream(repositoryPath.resolve(path));
    }

    @Override
    public InputStream getInputStreamImplementation(Path repositoryPath,
                                                    String path)
        throws IOException,
        NoSuchAlgorithmException
    {
        Path artifactPath = repositoryPath.resolve(path);
        if (!Files.exists(artifactPath) || Files.isDirectory(artifactPath))
>>>>>>> 6c8e84df
        {
            if (!"file".equals(fileSystemProvider.getScheme()))
            {
                continue;
            }
            return fileSystemProvider;
        }
        return null;
    }

<<<<<<< HEAD
=======
    @Override
    public InputStream getInputStreamImplementation(Path artifactPath)
        throws IOException,
        NoSuchAlgorithmException
    {
        if (!Files.exists(artifactPath))
        {
            throw new FileNotFoundException(artifactPath.toString());
        }

        return getInputStream(artifactPath);
    }

    private InputStream getInputStream(Path artifactPath)
        throws IOException,
        NoSuchAlgorithmException
    {
        ByteRangeInputStream bris = new ByteRangeInputStream(Files.newInputStream(artifactPath));
        bris.setReloadableInputStreamHandler(new FSReloadableInputStreamHandler(artifactPath.toFile()));
        bris.setLength(Files.size(artifactPath));

        return bris;
    }

    @Override
    public FileSystem getFileSistem()
    {
        return FileSystems.getDefault();
    }

    @Override
    public FileSystemProvider getFileSystemProvider()
    {
        List<FileSystemProvider> installedProviders = FileSystemProvider.installedProviders();
        for (FileSystemProvider fileSystemProvider : installedProviders)
        {
            if (!"file".equals(fileSystemProvider.getScheme()))
            {
                continue;
            }
            return fileSystemProvider;
        }
        return null;
    }

>>>>>>> 6c8e84df
}<|MERGE_RESOLUTION|>--- conflicted
+++ resolved
@@ -1,9 +1,5 @@
 package org.carlspring.strongbox.providers.storage;
 
-<<<<<<< HEAD
-=======
-import java.io.FileNotFoundException;
->>>>>>> 6c8e84df
 import java.io.IOException;
 import java.io.OutputStream;
 import java.nio.file.FileSystem;
@@ -13,12 +9,6 @@
 import java.nio.file.spi.FileSystemProvider;
 import java.security.NoSuchAlgorithmException;
 import java.util.List;
-<<<<<<< HEAD
-
-import javax.annotation.PostConstruct;
-import javax.inject.Inject;
-=======
->>>>>>> 6c8e84df
 
 import javax.annotation.PostConstruct;
 import javax.inject.Inject;
@@ -59,77 +49,6 @@
     }
 
     @Override
-<<<<<<< HEAD
-    public FileSystem getFileSistem()
-=======
-    public OutputStream getOutputStreamImplementation(Path artifactPath)
-        throws IOException,
-        NoSuchAlgorithmException
->>>>>>> 6c8e84df
-    {
-        return FileSystems.getDefault();
-    }
-
-    @Override
-<<<<<<< HEAD
-    public FileSystemProvider getFileSystemProvider()
-    {
-        List<FileSystemProvider> installedProviders = FileSystemProvider.installedProviders();
-        for (FileSystemProvider fileSystemProvider : installedProviders)
-=======
-    public OutputStream getOutputStreamImplementation(Path repositoryPath,
-                                                      String path)
-        throws IOException
-    {
-        return Files.newOutputStream(repositoryPath.resolve(path));
-    }
-
-    @Override
-    public InputStream getInputStreamImplementation(Path repositoryPath,
-                                                    String path)
-        throws IOException,
-        NoSuchAlgorithmException
-    {
-        Path artifactPath = repositoryPath.resolve(path);
-        if (!Files.exists(artifactPath) || Files.isDirectory(artifactPath))
->>>>>>> 6c8e84df
-        {
-            if (!"file".equals(fileSystemProvider.getScheme()))
-            {
-                continue;
-            }
-            return fileSystemProvider;
-        }
-        return null;
-    }
-
-<<<<<<< HEAD
-=======
-    @Override
-    public InputStream getInputStreamImplementation(Path artifactPath)
-        throws IOException,
-        NoSuchAlgorithmException
-    {
-        if (!Files.exists(artifactPath))
-        {
-            throw new FileNotFoundException(artifactPath.toString());
-        }
-
-        return getInputStream(artifactPath);
-    }
-
-    private InputStream getInputStream(Path artifactPath)
-        throws IOException,
-        NoSuchAlgorithmException
-    {
-        ByteRangeInputStream bris = new ByteRangeInputStream(Files.newInputStream(artifactPath));
-        bris.setReloadableInputStreamHandler(new FSReloadableInputStreamHandler(artifactPath.toFile()));
-        bris.setLength(Files.size(artifactPath));
-
-        return bris;
-    }
-
-    @Override
     public FileSystem getFileSistem()
     {
         return FileSystems.getDefault();
@@ -150,5 +69,4 @@
         return null;
     }
 
->>>>>>> 6c8e84df
 }