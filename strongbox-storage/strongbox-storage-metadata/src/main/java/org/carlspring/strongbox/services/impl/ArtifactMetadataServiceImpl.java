--- conflicted
+++ resolved
@@ -67,15 +67,11 @@
     }
 
     @Override
-    public Metadata getMetadata(String metadataPath)
+    public Metadata getMetadata(String artifactBasePath)
             throws IOException,
                    XmlPullParserException
     {
-<<<<<<< HEAD
-        return metadataManager.readMetadata(Paths.get(metadataPath));
-=======
         return metadataManager.readMetadata(Paths.get(artifactBasePath));
->>>>>>> b69b8eca
     }
 
     @Override
@@ -118,7 +114,6 @@
     }
 
     @Override
-<<<<<<< HEAD
     public void removeVersion(String storageId,
                               String repositoryId,
                               String artifactPath,
@@ -209,8 +204,7 @@
                                       MetadataType.SNAPSHOT_VERSION_LEVEL);
     }
 
-=======
->>>>>>> b69b8eca
+    @Override
     public Configuration getConfiguration()
     {
         return configurationManager.getConfiguration();
