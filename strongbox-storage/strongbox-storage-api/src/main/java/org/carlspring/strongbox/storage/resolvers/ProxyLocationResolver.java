--- conflicted
+++ resolved
@@ -45,12 +45,9 @@
     private String alias = "proxy";
 
     @Autowired
-<<<<<<< HEAD
     private ProxyRepositoryConnectionPoolConfigurationService proxyRepositoryConnectionPoolConfigurationService;
-=======
+    @Autowired
     private LocationResolverRegistry locationResolverRegistry;
-
->>>>>>> 0c84eb3d
 
     public ProxyLocationResolver()
     {
