--- conflicted
+++ resolved
@@ -19,15 +19,13 @@
                                String artifactPath)
             throws IOException,
                    NoSuchAlgorithmException,
-                   ArtifactTransportException, ProviderImplementationException;
+                   ArtifactTransportException,
+                   ProviderImplementationException;
 
     OutputStream getOutputStream(String storageId,
                                  String repositoryId,
                                  String artifactPath)
-<<<<<<< HEAD
-            throws IOException, ProviderImplementationException;
-=======
-            throws IOException;
->>>>>>> 1eb518a1
+            throws IOException,
+                   ProviderImplementationException;
 
 }