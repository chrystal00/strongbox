package org.carlspring.strongbox.providers.io;

import java.io.IOException;
import java.io.InputStream;
import java.net.URI;
import java.util.Optional;
import java.util.concurrent.locks.Lock;
import java.util.concurrent.locks.ReadWriteLock;

import javax.annotation.Nonnull;
import javax.inject.Inject;

import org.apache.commons.io.input.ProxyInputStream;
import org.slf4j.Logger;
import org.slf4j.LoggerFactory;
import org.springframework.stereotype.Component;
import org.springframework.util.Assert;

import com.hazelcast.core.HazelcastInstance;

import ca.thoughtwire.lock.DistributedLockService;

/**
 * @author Przemyslaw Fusik
 */
@Component
public class RepositoryPathLock
{

    private static final Logger logger = LoggerFactory.getLogger(RepositoryPathLock.class);

    private DistributedLockService lockService;

    @Inject
    public void setHazelcastInstance(HazelcastInstance hazelcastInstance)
    {
        lockService = DistributedLockService.newHazelcastLockService(hazelcastInstance);
    }

    public ReadWriteLock lock(final @Nonnull RepositoryPath repositoryPath)
    {
        return lock(repositoryPath, null);
    }

    public ReadWriteLock lock(final @Nonnull RepositoryPath repositoryPath,
                              String id)
    {
        URI lock = getLock(repositoryPath);

        String lockName = Optional.ofNullable(id)
                                  .map(p -> String.format("%s?%s", lock, p))
                                  .orElseGet(() -> lock.toString());

        return lockService.getReentrantReadWriteLock(lockName);
    }

    private URI getLock(final @Nonnull RepositoryPath repositoryPath)
    {
<<<<<<< HEAD
        if (RepositoryFiles.isArtifact(repositoryPath))
        {
            ArtifactCoordinates c = RepositoryFiles.readCoordinates(repositoryPath);
            return URI.create(c.getId());
        }

=======
>>>>>>> 682fcf1e
        final URI lock = repositoryPath.toUri();

        Assert.isTrue(lock.isAbsolute(), String.format("Unable to lock relative path %s", lock));

        return lock;
    }

    public InputStream lockInputStream(RepositoryPath repositoryPath,
                                       StreamSupplier<? extends InputStream> streamSuplier)
        throws IOException
    {
        Lock lock = lock(repositoryPath).readLock();
        try
        {
            lock.lock();
            return newInputStream(lock, streamSuplier);
        }
        catch (Exception e)
        {
            unlock(lock);
            throw e instanceof IOException ? (IOException) e : new IOException(e);
        }

    }

    private void unlock(Lock lock)
    {
        if (lock == null)
        {
            return;
        }
        try
        {
            lock.unlock();
        }
        catch (Exception e)
        {
            logger.error(String.format("Failed to unlock [%s].", RepositoryPath.class.getSimpleName()), e);
        }
    }

    private InputStream newInputStream(Lock lock,
                                       StreamSupplier<? extends InputStream> streamSuplier)
        throws IOException
    {
        InputStream is = streamSuplier.get();
        return new ProxyInputStream(is)
        {

            @Override
            public void close()
                throws IOException
            {
                try
                {
                    super.close();
                } finally
                {
                    unlock(lock);
                }
            }

        };
    }

    @FunctionalInterface
    public interface StreamSupplier<T>
    {

        T get()
            throws IOException;

    }

}<|MERGE_RESOLUTION|>--- conflicted
+++ resolved
@@ -56,15 +56,12 @@
 
     private URI getLock(final @Nonnull RepositoryPath repositoryPath)
     {
-<<<<<<< HEAD
         if (RepositoryFiles.isArtifact(repositoryPath))
         {
             ArtifactCoordinates c = RepositoryFiles.readCoordinates(repositoryPath);
             return URI.create(c.getId());
         }
 
-=======
->>>>>>> 682fcf1e
         final URI lock = repositoryPath.toUri();
 
         Assert.isTrue(lock.isAbsolute(), String.format("Unable to lock relative path %s", lock));
