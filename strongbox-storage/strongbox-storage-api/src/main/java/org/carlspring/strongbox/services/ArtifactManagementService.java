--- conflicted
+++ resolved
@@ -42,10 +42,7 @@
 import java.util.concurrent.locks.ReadWriteLock;
 import java.util.stream.Collectors;
 
-<<<<<<< HEAD
 import org.apache.commons.io.FilenameUtils;
-=======
->>>>>>> ad291e3d
 import org.apache.commons.io.IOUtils;
 import org.slf4j.Logger;
 import org.slf4j.LoggerFactory;
@@ -90,7 +87,7 @@
 
     @Inject
     protected RepositoryPathResolver repositoryPathResolver;
-
+    
     @Inject
     protected RepositoryPathLock repositoryPathLock;
 
@@ -110,13 +107,13 @@
             performRepositoryAcceptanceValidation(repositoryPath);
 
             return doStore(repositoryPath, is);
-        }
+        } 
         finally
         {
             lock.writeLock().unlock();
         }
     }
-
+    
     @Deprecated
     @Transactional
     public long validateAndStore(String storageId,
@@ -132,7 +129,7 @@
 
         return validateAndStore(repositoryPath, is);
     }
-
+    
     @Transactional
     public long store(RepositoryPath repositoryPath,
                       InputStream is)
@@ -141,11 +138,11 @@
         ReadWriteLock lockSource = repositoryPathLock.lock(repositoryPath);
         Lock lock = lockSource.writeLock();
         lock.lock();
-
+        
         try
         {
             return doStore(repositoryPath, is);
-        }
+        } 
         finally
         {
             lock.unlock();
@@ -163,14 +160,14 @@
         {
             updatedArtifactFile = RepositoryFiles.isArtifact(repositoryPath);
         }
-
+        
         try (final RepositoryOutputStream aos = artifactResolutionService.getOutputStream(repositoryPath))
         {
             result = writeArtifact(repositoryPath, is, aos);
         }
         catch (IOException e)
         {
-           throw e;
+           throw e; 
         }
         catch (Exception e)
         {
@@ -191,7 +188,7 @@
             artifactEventListenerRegistry.dispatchArtifactMetadataStoredEvent(repositoryPath);
         }
 
-
+        
         return result;
     }
 
@@ -216,7 +213,7 @@
         {
             artifactEventListenerRegistry.dispatchArtifactUploadingEvent(repositoryPath);
         }
-
+        
         long totalAmountOfBytes = IOUtils.copy(is, os);
 
         URI repositoryPathId = repositoryPath.toUri();
@@ -237,7 +234,7 @@
                 validateUploadedChecksumAgainstCache(checksumValue, repositoryPathId);
             }
         }
-
+        
         return totalAmountOfBytes;
     }
 
