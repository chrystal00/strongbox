package org.carlspring.strongbox.providers.storage;

import java.io.IOException;
import java.io.InputStream;
import java.io.OutputStream;
import java.security.NoSuchAlgorithmException;
import java.util.List;

import org.carlspring.commons.http.range.ByteRange;
import org.carlspring.commons.io.reloading.ReloadableInputStreamHandler;
import org.carlspring.strongbox.artifact.coordinates.ArtifactCoordinates;
import org.carlspring.strongbox.io.ArtifactInputStream;
import org.carlspring.strongbox.io.ArtifactOutputStream;
import org.carlspring.strongbox.io.ArtifactPath;
import org.carlspring.strongbox.io.RepositoryPath;
import org.carlspring.strongbox.storage.repository.Repository;

/**
 * @author carlspring
 */
public interface StorageProvider
{

    String getAlias();

    void register();

    ArtifactInputStream getInputStreamImplementation(ReloadableInputStreamHandler handler,
                                                     List<ByteRange> byteRanges)
<<<<<<< HEAD
        throws IOException,
        NoSuchAlgorithmException;

    ArtifactInputStream getInputStreamImplementation(ReloadableInputStreamHandler handler,
                                                     ByteRange byteRange)
        throws IOException,
        NoSuchAlgorithmException;

    ArtifactInputStream getInputStreamImplementation(InputStream is)
        throws NoSuchAlgorithmException;
=======
            throws IOException, NoSuchAlgorithmException;

    ArtifactInputStream getInputStreamImplementation(ReloadableInputStreamHandler handler,
                                                     ByteRange byteRange)
            throws IOException, NoSuchAlgorithmException;

    ArtifactInputStream getInputStreamImplementation(InputStream is)
            throws NoSuchAlgorithmException;
>>>>>>> 600d1a36

    ArtifactInputStream getInputStreamImplementation(InputStream is,
                                                     String[] algorithms)
        throws NoSuchAlgorithmException;

    ArtifactInputStream getInputStreamImplementation(ArtifactCoordinates coordinates,
                                                     InputStream is)
<<<<<<< HEAD
        throws NoSuchAlgorithmException;
=======
            throws NoSuchAlgorithmException;
>>>>>>> 600d1a36

    ArtifactInputStream getInputStreamImplementation(ArtifactPath artifactPath)
            throws IOException, NoSuchAlgorithmException;
    
    ArtifactInputStream getInputStreamImplementation(RepositoryPath repositoryPath, String path)
            throws IOException, NoSuchAlgorithmException;
    
    
    ArtifactOutputStream getOutputStreamImplementation(ArtifactPath artifactPath)
<<<<<<< HEAD
        throws IOException, NoSuchAlgorithmException;

    OutputStream getOutputStreamImplementation(RepositoryPath repositoryPath, String path)
        throws IOException;
        
    ArtifactPath resolve(Repository repository,
                         ArtifactCoordinates coordinates)
        throws IOException;

    RepositoryPath resolve(Repository repository)
        throws IOException;
=======
            throws IOException;

    OutputStream getOutputStreamImplementation(RepositoryPath repositoryPath, String path)
            throws IOException;
        
    ArtifactPath resolve(Repository repository,
                         ArtifactCoordinates coordinates)
            throws IOException;

    RepositoryPath resolve(Repository repository)
            throws IOException;
>>>>>>> 600d1a36
    
    RepositoryPath resolve(Repository repository, String path)
            throws IOException;
}<|MERGE_RESOLUTION|>--- conflicted
+++ resolved
@@ -27,18 +27,6 @@
 
     ArtifactInputStream getInputStreamImplementation(ReloadableInputStreamHandler handler,
                                                      List<ByteRange> byteRanges)
-<<<<<<< HEAD
-        throws IOException,
-        NoSuchAlgorithmException;
-
-    ArtifactInputStream getInputStreamImplementation(ReloadableInputStreamHandler handler,
-                                                     ByteRange byteRange)
-        throws IOException,
-        NoSuchAlgorithmException;
-
-    ArtifactInputStream getInputStreamImplementation(InputStream is)
-        throws NoSuchAlgorithmException;
-=======
             throws IOException, NoSuchAlgorithmException;
 
     ArtifactInputStream getInputStreamImplementation(ReloadableInputStreamHandler handler,
@@ -47,19 +35,14 @@
 
     ArtifactInputStream getInputStreamImplementation(InputStream is)
             throws NoSuchAlgorithmException;
->>>>>>> 600d1a36
 
     ArtifactInputStream getInputStreamImplementation(InputStream is,
                                                      String[] algorithms)
-        throws NoSuchAlgorithmException;
+            throws NoSuchAlgorithmException;
 
     ArtifactInputStream getInputStreamImplementation(ArtifactCoordinates coordinates,
                                                      InputStream is)
-<<<<<<< HEAD
-        throws NoSuchAlgorithmException;
-=======
             throws NoSuchAlgorithmException;
->>>>>>> 600d1a36
 
     ArtifactInputStream getInputStreamImplementation(ArtifactPath artifactPath)
             throws IOException, NoSuchAlgorithmException;
@@ -69,20 +52,7 @@
     
     
     ArtifactOutputStream getOutputStreamImplementation(ArtifactPath artifactPath)
-<<<<<<< HEAD
         throws IOException, NoSuchAlgorithmException;
-
-    OutputStream getOutputStreamImplementation(RepositoryPath repositoryPath, String path)
-        throws IOException;
-        
-    ArtifactPath resolve(Repository repository,
-                         ArtifactCoordinates coordinates)
-        throws IOException;
-
-    RepositoryPath resolve(Repository repository)
-        throws IOException;
-=======
-            throws IOException;
 
     OutputStream getOutputStreamImplementation(RepositoryPath repositoryPath, String path)
             throws IOException;
@@ -93,7 +63,6 @@
 
     RepositoryPath resolve(Repository repository)
             throws IOException;
->>>>>>> 600d1a36
     
     RepositoryPath resolve(Repository repository, String path)
             throws IOException;
