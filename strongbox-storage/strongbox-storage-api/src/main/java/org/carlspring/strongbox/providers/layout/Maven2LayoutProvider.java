package org.carlspring.strongbox.providers.layout;

import java.io.IOException;
<<<<<<< HEAD
import java.nio.file.Files;
import java.security.NoSuchAlgorithmException;
=======
import java.nio.file.FileVisitResult;
import java.nio.file.Files;
import java.nio.file.Path;
import java.nio.file.SimpleFileVisitor;
import java.nio.file.attribute.BasicFileAttributes;
import java.security.NoSuchAlgorithmException;
import java.util.Map;
>>>>>>> 600d1a36

import javax.annotation.PostConstruct;

import org.apache.maven.artifact.Artifact;
import org.apache.maven.artifact.repository.metadata.Metadata;
import org.carlspring.maven.commons.util.ArtifactUtils;
import org.carlspring.strongbox.artifact.coordinates.MavenArtifactCoordinates;
<<<<<<< HEAD
=======
import org.carlspring.strongbox.io.ArtifactPath;
>>>>>>> 600d1a36
import org.carlspring.strongbox.io.RepositoryFileSystemProvider;
import org.carlspring.strongbox.io.RepositoryPath;
import org.carlspring.strongbox.storage.Storage;
import org.carlspring.strongbox.storage.metadata.MavenMetadataManager;
import org.carlspring.strongbox.storage.metadata.MetadataType;
import org.carlspring.strongbox.storage.repository.Repository;
import org.codehaus.plexus.util.xml.pull.XmlPullParserException;
import org.slf4j.Logger;
import org.slf4j.LoggerFactory;
import org.springframework.beans.factory.annotation.Autowired;
import org.springframework.stereotype.Component;

/**
 * @author carlspring
 */
@Component("maven2LayoutProvider")
public class Maven2LayoutProvider extends AbstractLayoutProvider<MavenArtifactCoordinates>
{

    private static final Logger logger = LoggerFactory.getLogger(Maven2LayoutProvider.class);

    public static final String ALIAS = "Maven 2";

    @Autowired
    private MavenMetadataManager mavenMetadataManager;


    @PostConstruct
    @Override
    public void register()
    {
        layoutProviderRegistry.addProvider(ALIAS, this);

        logger.info("Registered layout provider '" + getClass().getCanonicalName() + "' with alias '" + ALIAS + "'.");
    }

    @Override
    public String getAlias()
    {
        return ALIAS;
    }

    @Override
    public MavenArtifactCoordinates getArtifactCoordinates(String path)
    {
        MavenArtifactCoordinates coordinates = null;
        if (isMetadata(path))
        {
            Artifact artifact = ArtifactUtils.convertPathToArtifact(path);
            coordinates = new MavenArtifactCoordinates(artifact);
<<<<<<< HEAD
        } else {
            coordinates = new MavenArtifactCoordinates(path);
        }
        return coordinates;
    }


    protected boolean isMetadata(String path)
    {
        return ArtifactUtils.isMetadata(path);
    }

    protected void doDeletePath(RepositoryPath repositoryPath, boolean force) throws IOException
    {
        RepositoryPath md5Path = repositoryPath.resolveSibling(repositoryPath.getFileName() + ".md5");
        RepositoryPath sha1Path = repositoryPath.resolveSibling(repositoryPath.getFileName() + ".sha1");

        Files.delete(repositoryPath);
        Files.deleteIfExists(md5Path);
        Files.deleteIfExists(sha1Path);
        
        Repository repository = repositoryPath.getFileSystem().getRepository();
        RepositoryFileSystemProvider provider = getProvider(repositoryPath);
        if (force && repository.allowsForceDeletion())
        {
            provider.deleteTrash(repositoryPath);
            provider.deleteTrash(md5Path);
            provider.deleteTrash(sha1Path);
        }
    }
    
=======
        }
        else
        {
            coordinates = new MavenArtifactCoordinates(path);
        }
        return coordinates;
    }


    protected boolean isMetadata(String path)
    {
        return ArtifactUtils.isMetadata(path);
    }

    @Override
    protected boolean isChecksum(String path)
    {
        return ArtifactUtils.isChecksum(path);
    }

    @Override
    public void copy(String srcStorageId,
                     String srcRepositoryId,
                     String destStorageId,
                     String destRepositoryId,
                     String path)
            throws IOException
    {
        // TODO: Implement
    }

    @Override
    public void move(String srcStorageId,
                     String srcRepositoryId,
                     String destStorageId,
                     String destRepositoryId,
                     String path)
            throws IOException
    {
        // TODO: Implement
    }

    @Override
    public void delete(String storageId,
                       String repositoryId,
                       String path,
                       boolean force)
        throws IOException
    {
        Storage storage = getConfiguration().getStorage(storageId);
        Repository repository = storage.getRepository(repositoryId);

        RepositoryPath repositoryBasePath = resolve(repository);
        RepositoryPath repositoryPath = repositoryBasePath.resolve(path);

        logger.debug("Checking in " + storageId + ":" + repositoryId + "(" + path + ")...");
        if (!Files.exists(repositoryPath))
        {
            logger.warn(String.format("Path not found: path-[%s]", repositoryPath));
            return;
        }

        RepositoryFileSystemProvider provider = getProvider(repositoryPath);
        if (!Files.isDirectory(repositoryPath))
        {
            RepositoryPath md5Path = repositoryPath.resolveSibling(repositoryPath.getFileName() + ".md5");
            RepositoryPath sha1Path = repositoryPath.resolveSibling(repositoryPath.getFileName() + ".sha1");

            Files.delete(repositoryPath);
            Files.deleteIfExists(md5Path);
            Files.deleteIfExists(sha1Path);

            if (force && repository.allowsForceDeletion())
            {
                provider.deleteTrash(repositoryPath);
                provider.deleteTrash(md5Path);
                provider.deleteTrash(sha1Path);
            }
        }
        else
        {
            Files.walkFileTree(repositoryPath, new SimpleFileVisitor<Path>()
            {
                @Override
                public FileVisitResult visitFile(Path file,
                                                 BasicFileAttributes attrs)
                    throws IOException
                {
                    Files.delete(file);
                    return FileVisitResult.CONTINUE;
                }

                @Override
                public FileVisitResult postVisitDirectory(Path dir,
                                                          IOException exc)
                    throws IOException
                {
                    Files.delete(dir);
                    return FileVisitResult.CONTINUE;
                }
            });
        }
        
        logger.debug("Removed /" + repositoryId + "/" + path);
    }

    @Override
    public void deleteTrash(String storageId, String repositoryId)
            throws IOException
    {
        logger.debug("Emptying trash for repositoryId " + repositoryId + "...");
        Storage storage = getConfiguration().getStorage(storageId);
        Repository repository = storage.getRepository(repositoryId);
        RepositoryPath path = resolve(repository);
        RepositoryFileSystemProvider provider = (RepositoryFileSystemProvider)path.getFileSystem().provider();
        
        provider.deleteTrash(path);
    }

    //TODO: reimplement with Path
    @Override
    public void deleteTrash()
            throws IOException
    {
        for (Map.Entry entry : getConfiguration().getStorages().entrySet())
        {
            Storage storage = (Storage) entry.getValue();

            final Map<String, Repository> repositories = storage.getRepositories();
            for (Repository repository : repositories.values())
            {
                if (!repository.allowsDeletion())
                {
                    logger.warn("Repository " + repository.getId() + " does not support removal of trash.");
                }
                deleteTrash(storage.getId(), repository.getId());
            }
        }
    }

    @Override
    public void undelete(String storageId,
                         String repositoryId,
                         String path)
        throws IOException
    {
        logger.debug(String.format("Attempting to restore: storageId-[%s]; repoId-[%s]; path-[%s]; ", storageId,
                                   repositoryId, path));
        ArtifactPath artifactPath = resolve(storageId, repositoryId, path);

        RepositoryFileSystemProvider provider = getProvider(artifactPath);
        provider.restoreTrash(artifactPath);
    }

    @Override
    public void undeleteTrash(String storageId, String repositoryId)
            throws IOException
    {
        Storage storage = getConfiguration().getStorage(storageId);
        Repository repository = storage.getRepository(repositoryId);

        logger.debug("Restoring all artifacts from the trash of " + storageId + ":" + repository.getId() + "...");
        if (!repository.isTrashEnabled())
        {
            logger.warn("Repository " + repository.getId() + " does not support removal of trash.");
        }
        
        RepositoryPath path = resolve(repository);
        getProvider(path).restoreTrash(path);
    }

    @Override
    public void undeleteTrash()
            throws IOException
    {
        for (Map.Entry entry : getConfiguration().getStorages().entrySet())
        {
            Storage storage = (Storage) entry.getValue();

            final Map<String, Repository> repositories = storage.getRepositories();
            for (Repository repository : repositories.values())
            {
                undeleteTrash(storage.getId(), repository.getId());
            }
        }
    }
>>>>>>> 600d1a36
    
    @Override
    public void deleteMetadata(String storageId,
                               String repositoryId,
                               String metadataPath)
        throws IOException
    {
        // TODO: Further untangle the relationships of this so that the code below can be uncommented:

        Storage storage = getConfiguration().getStorage(storageId);
        Repository repository = storage.getRepository(repositoryId);
        RepositoryPath repositoryPath = resolve(repository);
        if (!Files.isDirectory(repositoryPath))
        {
            return;
        }
<<<<<<< HEAD

=======
        
>>>>>>> 600d1a36
        try
        {
            String version = repositoryPath.getFileName().toString();
            java.nio.file.Path path = repositoryPath.getParent();
            Metadata metadata = mavenMetadataManager.readMetadata(path);
            if (metadata != null && metadata.getVersioning() != null
<<<<<<< HEAD
                    && metadata.getVersioning().getVersions().contains(version))
=======
                && metadata.getVersioning().getVersions().contains(version))
>>>>>>> 600d1a36
            {
                metadata.getVersioning().getVersions().remove(version);
                mavenMetadataManager.storeMetadata(path, null, metadata, MetadataType.ARTIFACT_ROOT_LEVEL);
            }
        }
        catch (IOException | NoSuchAlgorithmException | XmlPullParserException e)
        {
            // We won't do anything in this case because it doesn't have an impact to the deletion
        }
    }
<<<<<<< HEAD
=======

    @Override
    public boolean contains(String storageId, String repositoryId, String path)
            throws IOException
    {
        ArtifactPath artifactPath = resolve(storageId, repositoryId, path);
        return Files.exists(artifactPath);
    }

    @Override
    public boolean containsArtifact(Repository repository,
                                    ArtifactCoordinates coordinates)
        throws IOException
    {
        ArtifactPath artifactPath = resolve(repository, coordinates);
        return Files.exists(artifactPath);
    }

    @Override
    public boolean containsPath(Repository repository, String path)
            throws IOException
    {
        RepositoryPath repositoryPath = resolve(repository);

        return Files.exists(repositoryPath.resolve(path));
    }

>>>>>>> 600d1a36
}<|MERGE_RESOLUTION|>--- conflicted
+++ resolved
@@ -1,18 +1,8 @@
 package org.carlspring.strongbox.providers.layout;
 
 import java.io.IOException;
-<<<<<<< HEAD
 import java.nio.file.Files;
 import java.security.NoSuchAlgorithmException;
-=======
-import java.nio.file.FileVisitResult;
-import java.nio.file.Files;
-import java.nio.file.Path;
-import java.nio.file.SimpleFileVisitor;
-import java.nio.file.attribute.BasicFileAttributes;
-import java.security.NoSuchAlgorithmException;
-import java.util.Map;
->>>>>>> 600d1a36
 
 import javax.annotation.PostConstruct;
 
@@ -20,10 +10,6 @@
 import org.apache.maven.artifact.repository.metadata.Metadata;
 import org.carlspring.maven.commons.util.ArtifactUtils;
 import org.carlspring.strongbox.artifact.coordinates.MavenArtifactCoordinates;
-<<<<<<< HEAD
-=======
-import org.carlspring.strongbox.io.ArtifactPath;
->>>>>>> 600d1a36
 import org.carlspring.strongbox.io.RepositoryFileSystemProvider;
 import org.carlspring.strongbox.io.RepositoryPath;
 import org.carlspring.strongbox.storage.Storage;
@@ -74,8 +60,9 @@
         {
             Artifact artifact = ArtifactUtils.convertPathToArtifact(path);
             coordinates = new MavenArtifactCoordinates(artifact);
-<<<<<<< HEAD
-        } else {
+        }
+        else
+        {
             coordinates = new MavenArtifactCoordinates(path);
         }
         return coordinates;
@@ -106,194 +93,6 @@
         }
     }
     
-=======
-        }
-        else
-        {
-            coordinates = new MavenArtifactCoordinates(path);
-        }
-        return coordinates;
-    }
-
-
-    protected boolean isMetadata(String path)
-    {
-        return ArtifactUtils.isMetadata(path);
-    }
-
-    @Override
-    protected boolean isChecksum(String path)
-    {
-        return ArtifactUtils.isChecksum(path);
-    }
-
-    @Override
-    public void copy(String srcStorageId,
-                     String srcRepositoryId,
-                     String destStorageId,
-                     String destRepositoryId,
-                     String path)
-            throws IOException
-    {
-        // TODO: Implement
-    }
-
-    @Override
-    public void move(String srcStorageId,
-                     String srcRepositoryId,
-                     String destStorageId,
-                     String destRepositoryId,
-                     String path)
-            throws IOException
-    {
-        // TODO: Implement
-    }
-
-    @Override
-    public void delete(String storageId,
-                       String repositoryId,
-                       String path,
-                       boolean force)
-        throws IOException
-    {
-        Storage storage = getConfiguration().getStorage(storageId);
-        Repository repository = storage.getRepository(repositoryId);
-
-        RepositoryPath repositoryBasePath = resolve(repository);
-        RepositoryPath repositoryPath = repositoryBasePath.resolve(path);
-
-        logger.debug("Checking in " + storageId + ":" + repositoryId + "(" + path + ")...");
-        if (!Files.exists(repositoryPath))
-        {
-            logger.warn(String.format("Path not found: path-[%s]", repositoryPath));
-            return;
-        }
-
-        RepositoryFileSystemProvider provider = getProvider(repositoryPath);
-        if (!Files.isDirectory(repositoryPath))
-        {
-            RepositoryPath md5Path = repositoryPath.resolveSibling(repositoryPath.getFileName() + ".md5");
-            RepositoryPath sha1Path = repositoryPath.resolveSibling(repositoryPath.getFileName() + ".sha1");
-
-            Files.delete(repositoryPath);
-            Files.deleteIfExists(md5Path);
-            Files.deleteIfExists(sha1Path);
-
-            if (force && repository.allowsForceDeletion())
-            {
-                provider.deleteTrash(repositoryPath);
-                provider.deleteTrash(md5Path);
-                provider.deleteTrash(sha1Path);
-            }
-        }
-        else
-        {
-            Files.walkFileTree(repositoryPath, new SimpleFileVisitor<Path>()
-            {
-                @Override
-                public FileVisitResult visitFile(Path file,
-                                                 BasicFileAttributes attrs)
-                    throws IOException
-                {
-                    Files.delete(file);
-                    return FileVisitResult.CONTINUE;
-                }
-
-                @Override
-                public FileVisitResult postVisitDirectory(Path dir,
-                                                          IOException exc)
-                    throws IOException
-                {
-                    Files.delete(dir);
-                    return FileVisitResult.CONTINUE;
-                }
-            });
-        }
-        
-        logger.debug("Removed /" + repositoryId + "/" + path);
-    }
-
-    @Override
-    public void deleteTrash(String storageId, String repositoryId)
-            throws IOException
-    {
-        logger.debug("Emptying trash for repositoryId " + repositoryId + "...");
-        Storage storage = getConfiguration().getStorage(storageId);
-        Repository repository = storage.getRepository(repositoryId);
-        RepositoryPath path = resolve(repository);
-        RepositoryFileSystemProvider provider = (RepositoryFileSystemProvider)path.getFileSystem().provider();
-        
-        provider.deleteTrash(path);
-    }
-
-    //TODO: reimplement with Path
-    @Override
-    public void deleteTrash()
-            throws IOException
-    {
-        for (Map.Entry entry : getConfiguration().getStorages().entrySet())
-        {
-            Storage storage = (Storage) entry.getValue();
-
-            final Map<String, Repository> repositories = storage.getRepositories();
-            for (Repository repository : repositories.values())
-            {
-                if (!repository.allowsDeletion())
-                {
-                    logger.warn("Repository " + repository.getId() + " does not support removal of trash.");
-                }
-                deleteTrash(storage.getId(), repository.getId());
-            }
-        }
-    }
-
-    @Override
-    public void undelete(String storageId,
-                         String repositoryId,
-                         String path)
-        throws IOException
-    {
-        logger.debug(String.format("Attempting to restore: storageId-[%s]; repoId-[%s]; path-[%s]; ", storageId,
-                                   repositoryId, path));
-        ArtifactPath artifactPath = resolve(storageId, repositoryId, path);
-
-        RepositoryFileSystemProvider provider = getProvider(artifactPath);
-        provider.restoreTrash(artifactPath);
-    }
-
-    @Override
-    public void undeleteTrash(String storageId, String repositoryId)
-            throws IOException
-    {
-        Storage storage = getConfiguration().getStorage(storageId);
-        Repository repository = storage.getRepository(repositoryId);
-
-        logger.debug("Restoring all artifacts from the trash of " + storageId + ":" + repository.getId() + "...");
-        if (!repository.isTrashEnabled())
-        {
-            logger.warn("Repository " + repository.getId() + " does not support removal of trash.");
-        }
-        
-        RepositoryPath path = resolve(repository);
-        getProvider(path).restoreTrash(path);
-    }
-
-    @Override
-    public void undeleteTrash()
-            throws IOException
-    {
-        for (Map.Entry entry : getConfiguration().getStorages().entrySet())
-        {
-            Storage storage = (Storage) entry.getValue();
-
-            final Map<String, Repository> repositories = storage.getRepositories();
-            for (Repository repository : repositories.values())
-            {
-                undeleteTrash(storage.getId(), repository.getId());
-            }
-        }
-    }
->>>>>>> 600d1a36
     
     @Override
     public void deleteMetadata(String storageId,
@@ -310,22 +109,14 @@
         {
             return;
         }
-<<<<<<< HEAD
 
-=======
-        
->>>>>>> 600d1a36
         try
         {
             String version = repositoryPath.getFileName().toString();
             java.nio.file.Path path = repositoryPath.getParent();
             Metadata metadata = mavenMetadataManager.readMetadata(path);
             if (metadata != null && metadata.getVersioning() != null
-<<<<<<< HEAD
                     && metadata.getVersioning().getVersions().contains(version))
-=======
-                && metadata.getVersioning().getVersions().contains(version))
->>>>>>> 600d1a36
             {
                 metadata.getVersioning().getVersions().remove(version);
                 mavenMetadataManager.storeMetadata(path, null, metadata, MetadataType.ARTIFACT_ROOT_LEVEL);
@@ -336,34 +127,4 @@
             // We won't do anything in this case because it doesn't have an impact to the deletion
         }
     }
-<<<<<<< HEAD
-=======
-
-    @Override
-    public boolean contains(String storageId, String repositoryId, String path)
-            throws IOException
-    {
-        ArtifactPath artifactPath = resolve(storageId, repositoryId, path);
-        return Files.exists(artifactPath);
-    }
-
-    @Override
-    public boolean containsArtifact(Repository repository,
-                                    ArtifactCoordinates coordinates)
-        throws IOException
-    {
-        ArtifactPath artifactPath = resolve(repository, coordinates);
-        return Files.exists(artifactPath);
-    }
-
-    @Override
-    public boolean containsPath(Repository repository, String path)
-            throws IOException
-    {
-        RepositoryPath repositoryPath = resolve(repository);
-
-        return Files.exists(repositoryPath.resolve(path));
-    }
-
->>>>>>> 600d1a36
 }