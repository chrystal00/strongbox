--- conflicted
+++ resolved
@@ -155,15 +155,7 @@
     
     public RepositoryPath getRepositoryRelative()
     {
-<<<<<<< HEAD
         return getFileSystem().getRootDirectory().relativize(this); 
-=======
-        //TODO: there can be issues under Windows with replaceAll(..)
-        String resultString = toString().replaceAll(getFileSystem().getRootDirectory().toString(), "");
-        resultString = resultString.startsWith(getFileSystem().getSeparator()) ? resultString.substring(1) : resultString;
-        
-        return getFileSystem().getPath(resultString);
->>>>>>> 78665e9a
     }
 
     public URI toUri()
