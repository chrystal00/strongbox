package org.carlspring.strongbox.storage.validation.resource;

import org.apache.maven.artifact.Artifact;
import org.carlspring.strongbox.configuration.Configuration;
import org.carlspring.strongbox.configuration.ConfigurationManager;
import org.carlspring.strongbox.providers.ProviderImplementationException;
import org.carlspring.strongbox.providers.layout.LayoutProvider;
import org.carlspring.strongbox.providers.layout.LayoutProviderRegistry;
import org.carlspring.strongbox.providers.repository.RepositoryProviderRegistry;
import org.carlspring.strongbox.storage.repository.Repository;
import org.carlspring.strongbox.storage.resolvers.ArtifactResolutionException;
import org.carlspring.strongbox.storage.resolvers.ArtifactStorageException;

import org.springframework.beans.factory.annotation.Autowired;
import org.springframework.stereotype.Component;

import java.io.IOException;

import static org.carlspring.strongbox.providers.layout.LayoutProviderRegistry.getLayoutProvider;

/**
 * @author mtodorov
 */
@Component("artifactOperationsValidator")
public class ArtifactOperationsValidator
{

    @Autowired
    private ConfigurationManager configurationManager;

    @Autowired
    private RepositoryProviderRegistry repositoryProviderRegistry;

    @Autowired
    private LayoutProviderRegistry layoutProviderRegistry;


    public ArtifactOperationsValidator()
    {
    }

    public void validate(String storageId,
                         String repositoryId,
                         String artifactPath)
            throws ArtifactResolutionException
    {
        checkStorageExists(storageId);
        checkRepositoryExists(storageId, repositoryId);
        checkArtifactPath(artifactPath);
    }

    public void checkStorageExists(String storageId)
            throws ArtifactResolutionException
    {
        if (storageId == null)
        {
            throw new ArtifactResolutionException("No storage specified.");
        }

        if (getConfiguration().getStorage(storageId) == null)
        {
            throw new ArtifactResolutionException("Storage " + storageId + " does not exist.");
        }
    }

    public void checkRepositoryExists(String storageId,
                                      String repositoryId)
            throws ArtifactResolutionException
    {
        if (repositoryId == null)
        {
            throw new ArtifactResolutionException("No repository specified.");
        }

        if (getConfiguration().getStorage(storageId).getRepository(repositoryId) == null)
        {
            throw new ArtifactResolutionException("Repository " + repositoryId + " does not exist.");
        }
    }

    public void checkArtifactPath(String artifactPath)
            throws ArtifactResolutionException
    {
        if (artifactPath == null)
        {
            throw new ArtifactResolutionException("No artifact path specified.");
        }
    }

    public void checkAllowsDeployment(Repository repository)
            throws ArtifactStorageException
    {
        if (!repository.allowsDeployment())
        {
            throw new ArtifactStorageException("Deployment of artifacts to " + repository.getType() +
                                               " repository is not allowed!");
        }
    }

<<<<<<< HEAD
    public void checkAllowsRedeployment(Repository repository, Artifact artifact)
            throws IOException,
                   ProviderImplementationException
=======
    public void checkAllowsRedeployment(Repository repository,
                                        Artifact artifact)
            throws ArtifactStorageException
>>>>>>> 1eb518a1
    {
        LayoutProvider layoutProvider = getLayoutProvider(repository, layoutProviderRegistry);

        if (layoutProvider.containsArtifact(repository, artifact) && !repository.allowsDeployment())
        {
            throw new ArtifactStorageException("Re-deployment of artifacts to " + repository.getType() +
                                               " repository is not allowed!");
        }
    }

    public void checkAllowsDeletion(Repository repository)
            throws ArtifactStorageException
    {
        if (!repository.allowsDeletion())
        {
            throw new ArtifactStorageException("Deleting artifacts from " + repository.getType() +
                                               " repository is not allowed!");
        }
    }

    public Configuration getConfiguration()
    {
        return configurationManager.getConfiguration();
    }

}<|MERGE_RESOLUTION|>--- conflicted
+++ resolved
@@ -63,8 +63,7 @@
         }
     }
 
-    public void checkRepositoryExists(String storageId,
-                                      String repositoryId)
+    public void checkRepositoryExists(String storageId, String repositoryId)
             throws ArtifactResolutionException
     {
         if (repositoryId == null)
@@ -92,27 +91,17 @@
     {
         if (!repository.allowsDeployment())
         {
-            throw new ArtifactStorageException("Deployment of artifacts to " + repository.getType() +
-                                               " repository is not allowed!");
+            throw new ArtifactStorageException("Deployment of artifacts to " + repository.getType() + " repository is not allowed!");
         }
     }
 
-<<<<<<< HEAD
     public void checkAllowsRedeployment(Repository repository, Artifact artifact)
-            throws IOException,
-                   ProviderImplementationException
-=======
-    public void checkAllowsRedeployment(Repository repository,
-                                        Artifact artifact)
             throws ArtifactStorageException
->>>>>>> 1eb518a1
     {
         LayoutProvider layoutProvider = getLayoutProvider(repository, layoutProviderRegistry);
-
         if (layoutProvider.containsArtifact(repository, artifact) && !repository.allowsDeployment())
         {
-            throw new ArtifactStorageException("Re-deployment of artifacts to " + repository.getType() +
-                                               " repository is not allowed!");
+            throw new ArtifactStorageException("Re-deployment of artifacts to " + repository.getType() + " repository is not allowed!");
         }
     }
 
@@ -121,8 +110,7 @@
     {
         if (!repository.allowsDeletion())
         {
-            throw new ArtifactStorageException("Deleting artifacts from " + repository.getType() +
-                                               " repository is not allowed!");
+            throw new ArtifactStorageException("Deleting artifacts from " + repository.getType() + " repository is not allowed!");
         }
     }
 
