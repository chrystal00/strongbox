package org.carlspring.strongbox.providers.layout;

import org.carlspring.strongbox.artifact.coordinates.ArtifactCoordinates;
import org.carlspring.strongbox.client.ArtifactTransportException;
import org.carlspring.strongbox.configuration.Configuration;
import org.carlspring.strongbox.configuration.ConfigurationManager;
import org.carlspring.strongbox.io.ArtifactInputStream;
import org.carlspring.strongbox.io.ArtifactOutputStream;
import org.carlspring.strongbox.io.ArtifactPath;
import org.carlspring.strongbox.io.RepositoryFileSystemProvider;
import org.carlspring.strongbox.io.RepositoryPath;
import org.carlspring.strongbox.providers.ProviderImplementationException;
import org.carlspring.strongbox.providers.search.SearchException;
import org.carlspring.strongbox.providers.storage.StorageProvider;
import org.carlspring.strongbox.providers.storage.StorageProviderRegistry;
import org.carlspring.strongbox.repository.RepositoryFeatures;
import org.carlspring.strongbox.repository.RepositoryManagementStrategy;
import org.carlspring.strongbox.storage.Storage;
import org.carlspring.strongbox.storage.repository.Repository;
import org.carlspring.strongbox.util.ArtifactFileUtils;
import org.carlspring.strongbox.util.FileUtils;
import org.carlspring.strongbox.util.MessageDigestUtils;

import javax.inject.Inject;
import java.io.File;
import java.io.FileNotFoundException;
import java.io.IOException;
import java.io.InputStream;
import java.io.OutputStream;
import java.nio.file.FileVisitResult;
import java.nio.file.Files;
import java.nio.file.Path;
import java.nio.file.SimpleFileVisitor;
import java.nio.file.attribute.BasicFileAttributes;
import java.security.NoSuchAlgorithmException;
import java.util.Arrays;
import java.util.List;
import java.util.Map;
import java.util.Set;
import java.util.stream.Collectors;
import java.util.stream.Stream;

import org.apache.commons.codec.digest.MessageDigestAlgorithms;
import org.slf4j.Logger;
import org.slf4j.LoggerFactory;

/**
 * @author mtodorov
 */
public abstract class AbstractLayoutProvider<T extends ArtifactCoordinates,
                                             U extends RepositoryFeatures,
                                             V extends RepositoryManagementStrategy>
        implements LayoutProvider<T>
{

    private static final Logger logger = LoggerFactory.getLogger(AbstractLayoutProvider.class);

    @Inject
    protected LayoutProviderRegistry layoutProviderRegistry;

    @Inject
    protected StorageProviderRegistry storageProviderRegistry;

    @Inject
    private ConfigurationManager configurationManager;

    public LayoutProviderRegistry getLayoutProviderRegistry()
    {
        return layoutProviderRegistry;
    }

    public void setLayoutProviderRegistry(LayoutProviderRegistry layoutProviderRegistry)
    {
        this.layoutProviderRegistry = layoutProviderRegistry;
    }

    public StorageProviderRegistry getStorageProviderRegistry()
    {
        return storageProviderRegistry;
    }

    public void setStorageProviderRegistry(StorageProviderRegistry storageProviderRegistry)
    {
        this.storageProviderRegistry = storageProviderRegistry;
    }

    public ConfigurationManager getConfigurationManager()
    {
        return configurationManager;
    }

    public void setConfigurationManager(ConfigurationManager configurationManager)
    {
        this.configurationManager = configurationManager;
    }

    public Configuration getConfiguration()
    {
        return configurationManager.getConfiguration();
    }

    public Storage getStorage(String storageId)
    {
        return configurationManager.getConfiguration().getStorage(storageId);
    }

    @Override
    public ArtifactInputStream getInputStream(String storageId,
                                              String repositoryId,
                                              String path)
            throws IOException,
                   NoSuchAlgorithmException
    {
        Storage storage = getConfiguration().getStorage(storageId);

        logger.debug("Checking in " + storage.getId() + ":" + repositoryId + "...");

        Repository repository = storage.getRepository(repositoryId);
        StorageProvider storageProvider = storageProviderRegistry.getProvider(repository.getImplementation());

        InputStream is;
        T artifactCoordinates = null;
        if (isArtifact(repository, path, true))
        {
            artifactCoordinates = getArtifactCoordinates(path);
            ArtifactPath artifactPath = resolve(repository, artifactCoordinates);
            is = storageProvider.getInputStreamImplementation(artifactPath);
        }
        else
        {
            RepositoryPath repositoryPath = resolve(repository);
            is = storageProvider.getInputStreamImplementation(repositoryPath, path);
        }

        logger.debug("Resolved " + path + "!");

        return decorateStream(storageId, repositoryId, path, is, artifactCoordinates);
    }

    @Override
    public ArtifactOutputStream getOutputStream(String storageId,
                                                String repositoryId,
                                                String path)
            throws IOException,
                   NoSuchAlgorithmException
    {
        Storage storage = getConfiguration().getStorage(storageId);
        Repository repository = storage.getRepository(repositoryId);
        StorageProvider storageProvider = storageProviderRegistry.getProvider(repository.getImplementation());

        OutputStream os;
        T artifactCoordinates = null;
        if (isArtifact(repository, path, false))
        {
            artifactCoordinates = getArtifactCoordinates(path);
            ArtifactPath artifactPath = resolve(repository, artifactCoordinates);
            os = storageProvider.getOutputStreamImplementation(artifactPath);
        }
        else
        {
            RepositoryPath repositoryPath = resolve(repository);
            os = storageProvider.getOutputStreamImplementation(repositoryPath, path);
        }

        return decorateStream(path, os, artifactCoordinates);
    }

    @Override
    public boolean isExistChecksum(Repository repository,
                                   String path)
    {
        return getDigestAlgorithmSet()
                       .stream()
                       .map(algorithm ->
                            {
                                String checksumPath = path.concat(".")
                                                          .concat(algorithm.toLowerCase()
                                                                           .replaceAll(
                                                                                   "-",
                                                                                   ""));
                                RepositoryPath checksum = null;
                                try
                                {
                                    checksum = resolve(repository, checksumPath);
                                }
                                catch (IOException e)
                                {
                                    logger.error(e.getMessage());
                                }
                                
                                return checksum;
                            })
                       .allMatch(checksum -> Files.exists(checksum));

    }

    protected ArtifactOutputStream decorateStream(String path,
                                                  OutputStream os,
                                                  T artifactCoordinates)
            throws NoSuchAlgorithmException
    {
        ArtifactOutputStream result = new ArtifactOutputStream(os, artifactCoordinates);
        // Add digest algorithm only if it is not a Checksum (we don't need a Checksum of Checksum).
        if (!ArtifactFileUtils.isChecksum(path))
        {
            getDigestAlgorithmSet().stream()
                                   .forEach(e ->
                                            {
                                                try
                                                {
                                                    result.addAlgorithm(e);
                                                }
                                                catch (NoSuchAlgorithmException t)
                                                {
                                                    logger.error(
                                                            String.format("Digest algorithm not supported: alg-[%s]",
                                                                          e), t);
                                                }
                                            });
        }
        return result;
    }

    protected ArtifactInputStream decorateStream(String storageId,
                                                 String repositoryId,
                                                 String path,
                                                 InputStream is,
                                                 T artifactCoordinates)
            throws NoSuchAlgorithmException
    {
        ArtifactInputStream result = new ArtifactInputStream(artifactCoordinates, is, getDigestAlgorithmSet());
        // Add digest algorithm only if it is not a Checksum (we don't need a Checksum of Checksum).
        if (!ArtifactFileUtils.isChecksum(path))
        {
            getDigestAlgorithmSet().stream()
                                   .forEach(a ->
                                            {
                                                String checksum = getChecksum(storageId, repositoryId, path, result, a);
                                                if (checksum == null)
                                                {
                                                    return;
                                                }
                                                
                                                result.getHexDigests().put(a, checksum);
                                            });
        }
        return result;
    }

    private String getChecksum(String storageId,
                               String repositoryId,
                               String path,
                               ArtifactInputStream is,
                               String digestAlgorithm)
    {
        Storage storage = getConfiguration().getStorage(storageId);
        Repository repository = storage.getRepository(repositoryId);

        String checksumExtension = ".".concat(digestAlgorithm.toLowerCase().replaceAll("-", ""));
        String checksumPath = path.concat(checksumExtension);
        String checksum = null;

        try
        {
            if (Files.exists(resolve(repository, checksumPath)) && new File(checksumPath).length() != 0)
            {
                checksum = MessageDigestUtils.readChecksumFile(getInputStream(storageId, repositoryId, checksumPath));
            }
            else
            {
                checksum = is.getMessageDigestAsHexadecimalString(digestAlgorithm);
            }
        }
        catch (IOException | NoSuchAlgorithmException e)
        {
            logger.error(String.format("Failed to read checksum: alg-[%s]; path-[%s];",
                                       digestAlgorithm, path + "." + checksumExtension), e);
        }

        return checksum;
    }

    public Set<String> getDigestAlgorithmSet()
    {
        return Stream.of(MessageDigestAlgorithms.MD5, MessageDigestAlgorithms.SHA_1)
                     .collect(Collectors.toSet());
    }

    protected abstract boolean isMetadata(String path);

    protected boolean isChecksum(String path)
    {
        return ArtifactFileUtils.isChecksum(path);
    }

    protected boolean isTrash(String path)
    {
        return path.contains(".trash");
    }

    protected boolean isTemp(String path)
    {
        return path.contains(".temp");
    }

    protected boolean isIndex(String path)
    {
        return path.contains(".index");
    }

    protected boolean isArtifact(Repository repository,
                                 String path,
                                 boolean strict)
            throws IOException
    {
        RepositoryPath artifactPath = resolve(repository, path);
        boolean exists = Files.exists(artifactPath);
        if (!exists && strict)
        {
            throw new FileNotFoundException(artifactPath.toString());
        }
        if (exists && Files.isDirectory(artifactPath))
        {
            throw new FileNotFoundException(String.format("The artifact path is a directory: [%s]",
                                                          artifactPath.toString()));
        }

        return !isMetadata(path) && !isChecksum(path) && !isServiceFolder(path);
    }

    protected boolean isServiceFolder(String path)
    {
        return isTemp(path) || isTrash(path) || isIndex(path);
    }

    protected RepositoryPath resolve(Repository repository)
            throws IOException
    {
        StorageProvider storageProvider = storageProviderRegistry.getProvider(repository.getImplementation());

        return storageProvider.resolve(repository);
    }

    protected RepositoryPath resolve(Repository repository,
                                     String path)
            throws IOException
    {
        StorageProvider storageProvider = storageProviderRegistry.getProvider(repository.getImplementation());

        return storageProvider.resolve(repository, path);
    }

    protected ArtifactPath resolve(String storageId,
                                   String repositoryId,
                                   String path)
            throws IOException
    {
        return resolve(storageId, repositoryId, getArtifactCoordinates(path));
    }

    protected ArtifactPath resolve(Repository repository,
                                   ArtifactCoordinates coordinates)
            throws IOException
    {
        StorageProvider storageProvider = storageProviderRegistry.getProvider(repository.getImplementation());

        return storageProvider.resolve(repository, coordinates);
    }

    protected ArtifactPath resolve(String storageId,
                                   String repositoryId,
                                   ArtifactCoordinates coordinates)
            throws IOException
    {
        Storage storage = getConfiguration().getStorage(storageId);
        Repository repository = storage.getRepository(repositoryId);

        return resolve(repository, coordinates);
    }

    protected RepositoryFileSystemProvider getProvider(RepositoryPath artifactPath)
    {
        return (RepositoryFileSystemProvider) artifactPath.getFileSystem().provider();
    }

    @Override
    public void copy(String srcStorageId,
                     String srcRepositoryId,
                     String destStorageId,
                     String destRepositoryId,
                     String path)
            throws IOException
    {
        // TODO: Implement
    }

    @Override
    public void move(String srcStorageId,
                     String srcRepositoryId,
                     String destStorageId,
                     String destRepositoryId,
                     String path)
            throws IOException
    {
        // TODO: Implement
    }

    @Override
    public void delete(String storageId,
                       String repositoryId,
                       String path,
                       boolean force)
            throws IOException, SearchException
    {
        Storage storage = getConfiguration().getStorage(storageId);
        Repository repository = storage.getRepository(repositoryId);

        RepositoryPath repositoryBasePath = resolve(repository);
        RepositoryPath repositoryPath = repositoryBasePath.resolve(path);

        logger.debug("Checking in " + storageId + ":" + repositoryId + "(" + path + ")...");
        if (!Files.exists(repositoryPath))
        {
            logger.warn(String.format("Path not found: path-[%s]", repositoryPath));
            return;
        }

        if (!Files.isDirectory(repositoryPath))
        {
            doDeletePath(repositoryPath, force, true);
        }
        else
        {
            Files.walkFileTree(repositoryPath, new SimpleFileVisitor<Path>()
            {
                @Override
                public FileVisitResult visitFile(Path file,
                                                 BasicFileAttributes attrs)
                        throws IOException
                {
                    doDeletePath((RepositoryPath) file, force, false);
                    return FileVisitResult.CONTINUE;
                }

                @Override
                public FileVisitResult postVisitDirectory(Path dir,
                                                          IOException exc)
                        throws IOException
                {
                    FileUtils.deleteIfExists(dir.toFile());
                    return FileVisitResult.CONTINUE;
                }
            });
        }

        logger.debug("Removed /" + repositoryId + "/" + path);
    }

    protected void doDeletePath(RepositoryPath repositoryPath,
                                boolean force,
                                boolean deleteChecksum)
            throws IOException
    {
        Files.delete(repositoryPath);

        Repository repository = repositoryPath.getFileSystem().getRepository();
        RepositoryFileSystemProvider provider = getProvider(repositoryPath);
        if (force && repository.allowsForceDeletion())
        {
            provider.deleteTrash(repositoryPath);
        }
    }

    @Override
    public void deleteTrash(String storageId,
                            String repositoryId)
            throws IOException
    {
        logger.debug("Emptying trash for repositoryId " + repositoryId + "...");

        Storage storage = getConfiguration().getStorage(storageId);
        Repository repository = storage.getRepository(repositoryId);
        RepositoryPath path = resolve(repository);
        RepositoryFileSystemProvider provider = (RepositoryFileSystemProvider) path.getFileSystem().provider();

        provider.deleteTrash(path);
    }

    @Override
    public void deleteTrash()
            throws IOException
    {
        for (Map.Entry entry : getConfiguration().getStorages().entrySet())
        {
            Storage storage = (Storage) entry.getValue();

            final Map<String, Repository> repositories = storage.getRepositories();
            for (Repository repository : repositories.values())
            {
                if (!repository.allowsDeletion())
                {
                    logger.warn("Repository " + repository.getId() + " does not support removal of trash.");
                }
<<<<<<< HEAD

=======
                
>>>>>>> 7c51ebac
                deleteTrash(storage.getId(), repository.getId());
            }
        }
    }

    @Override
    public void undelete(String storageId,
                         String repositoryId,
                         String path)
            throws IOException
    {
        logger.debug(String.format("Attempting to restore: %s:%s:%s...", storageId, repositoryId, path));

        ArtifactPath artifactPath = resolve(storageId, repositoryId, path);

        RepositoryFileSystemProvider provider = getProvider(artifactPath);
        provider.undelete(artifactPath);
    }

    @Override
    public void undeleteTrash(String storageId,
                              String repositoryId)
            throws IOException
    {
        Storage storage = getConfiguration().getStorage(storageId);
        Repository repository = storage.getRepository(repositoryId);

        logger.debug("Restoring all artifacts from the trash of " + storageId + ":" + repository.getId() + "...");

        if (!repository.isTrashEnabled())
        {
            logger.warn("Repository " + storageId + ":" + repository.getId() + " does not support removal of trash.");
        }

        RepositoryPath path = resolve(repository);
        getProvider(path).undelete(path);
    }

    @Override
    public void undeleteTrash()
            throws IOException
    {
        for (Map.Entry entry : getConfiguration().getStorages().entrySet())
        {
            Storage storage = (Storage) entry.getValue();

            final Map<String, Repository> repositories = storage.getRepositories();
            for (Repository repository : repositories.values())
            {
                undeleteTrash(storage.getId(), repository.getId());
            }
        }
    }

    @Override
    public boolean contains(String storageId,
                            String repositoryId,
                            String path)
            throws IOException
    {
        ArtifactPath artifactPath = resolve(storageId, repositoryId, path);
        return Files.exists(artifactPath);
    }

    @Override
    public boolean containsArtifact(Repository repository,
                                    ArtifactCoordinates coordinates)
            throws IOException
    {
        ArtifactPath artifactPath = resolve(repository, coordinates);
        return Files.exists(artifactPath);
    }

    @Override
    public boolean containsPath(Repository repository,
                                String path)
            throws IOException
    {
        RepositoryPath repositoryPath = resolve(repository);

        return Files.exists(repositoryPath.resolve(path));
    }

    protected void storeChecksum(Repository repository,
                                 RepositoryPath basePath,
                                 boolean forceRegeneration)
            throws IOException,
                   NoSuchAlgorithmException,
                   ArtifactTransportException,
                   ProviderImplementationException

    {
        File[] files = basePath.toFile().listFiles();

        if (files != null)
        {
            List<File> list = Arrays.asList(files);

            list.stream()
                .filter(File::isFile)
                .filter(e -> !ArtifactFileUtils.isChecksum(e.getPath()))
                .forEach(e ->
                         {
                             if (!isExistChecksum(repository, e.getPath()) || forceRegeneration)
                             {
                                 ArtifactInputStream is = null;
                                 try
                                 {
                                     String artifactPath = e.getPath()
                                                            .substring(repository.getBasedir().length() + 1);
                                     is = getInputStream(repository.getStorage()
                                                                   .getId(), repository.getId(), artifactPath);
                                 }
                                 catch (IOException | NoSuchAlgorithmException e1)
                                 {
                                     logger.error(e1.getMessage(), e1);
                                 }

                                 writeChecksum(is, e);
                             }
                         });
        }
    }

    private void writeChecksum(ArtifactInputStream is,
                               File filePath)

    {
        getDigestAlgorithmSet().stream()
                               .forEach(e ->
                                        {
                                            String checksum = is.getHexDigests()
                                                                .get(e);
                                            String checksumExtension = ".".concat(e.toLowerCase().replaceAll("-", ""));

                                            try
                                            {
                                                MessageDigestUtils.writeChecksum(filePath, checksumExtension, checksum);
                                            }
                                            catch (IOException e1)
                                            {
                                                logger.error(
                                                        String.format("Failed to write checksum: alg-[%s]; path-[%s];",
                                                                      e, filePath + "." + checksumExtension), e1);
                                            }
                                        });
    }

}<|MERGE_RESOLUTION|>--- conflicted
+++ resolved
@@ -187,7 +187,7 @@
                                 {
                                     logger.error(e.getMessage());
                                 }
-                                
+
                                 return checksum;
                             })
                        .allMatch(checksum -> Files.exists(checksum));
@@ -240,7 +240,7 @@
                                                 {
                                                     return;
                                                 }
-                                                
+
                                                 result.getHexDigests().put(a, checksum);
                                             });
         }
@@ -501,11 +501,6 @@
                 {
                     logger.warn("Repository " + repository.getId() + " does not support removal of trash.");
                 }
-<<<<<<< HEAD
-
-=======
-                
->>>>>>> 7c51ebac
                 deleteTrash(storage.getId(), repository.getId());
             }
         }
@@ -614,10 +609,10 @@
                                  ArtifactInputStream is = null;
                                  try
                                  {
-                                     String artifactPath = e.getPath()
-                                                            .substring(repository.getBasedir().length() + 1);
-                                     is = getInputStream(repository.getStorage()
-                                                                   .getId(), repository.getId(), artifactPath);
+                                     String artifactPath = e.getPath().substring(repository.getBasedir().length() + 1);
+                                     is = getInputStream(repository.getStorage().getId(),
+                                                         repository.getId(),
+                                                         artifactPath);
                                  }
                                  catch (IOException | NoSuchAlgorithmException e1)
                                  {
