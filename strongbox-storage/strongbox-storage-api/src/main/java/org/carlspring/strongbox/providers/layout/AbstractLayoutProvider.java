package org.carlspring.strongbox.providers.layout;

import java.io.FileNotFoundException;
import java.io.IOException;
import java.io.OutputStream;
<<<<<<< HEAD
import java.nio.file.FileVisitResult;
import java.nio.file.Files;
import java.nio.file.Path;
import java.nio.file.SimpleFileVisitor;
import java.nio.file.attribute.BasicFileAttributes;
import java.security.NoSuchAlgorithmException;
import java.util.Map;
=======
import java.nio.file.Files;
import java.security.NoSuchAlgorithmException;
>>>>>>> 600d1a36

import org.carlspring.strongbox.artifact.coordinates.ArtifactCoordinates;
import org.carlspring.strongbox.configuration.Configuration;
import org.carlspring.strongbox.configuration.ConfigurationManager;
import org.carlspring.strongbox.io.ArtifactInputStream;
import org.carlspring.strongbox.io.ArtifactOutputStream;
import org.carlspring.strongbox.io.ArtifactPath;
import org.carlspring.strongbox.io.RepositoryFileSystemProvider;
import org.carlspring.strongbox.io.RepositoryPath;
import org.carlspring.strongbox.providers.storage.StorageProvider;
import org.carlspring.strongbox.providers.storage.StorageProviderRegistry;
import org.carlspring.strongbox.storage.Storage;
import org.carlspring.strongbox.storage.repository.Repository;
<<<<<<< HEAD
import org.carlspring.strongbox.util.ArtifactFileUtils;
=======
>>>>>>> 600d1a36
import org.slf4j.Logger;
import org.slf4j.LoggerFactory;
import org.springframework.beans.factory.annotation.Autowired;

/**
 * @author mtodorov
 */
public abstract class AbstractLayoutProvider<T extends ArtifactCoordinates> implements LayoutProvider<T>
{
<<<<<<< HEAD
=======
    
>>>>>>> 600d1a36
    private static final Logger logger = LoggerFactory.getLogger(AbstractLayoutProvider.class);

    @Autowired
    protected LayoutProviderRegistry layoutProviderRegistry;

    @Autowired
    protected StorageProviderRegistry storageProviderRegistry;

    @Autowired
    private ConfigurationManager configurationManager;

    public LayoutProviderRegistry getLayoutProviderRegistry()
    {
        return layoutProviderRegistry;
    }

    public void setLayoutProviderRegistry(LayoutProviderRegistry layoutProviderRegistry)
    {
        this.layoutProviderRegistry = layoutProviderRegistry;
    }

    public StorageProviderRegistry getStorageProviderRegistry()
    {
        return storageProviderRegistry;
    }

    public void setStorageProviderRegistry(StorageProviderRegistry storageProviderRegistry)
    {
        this.storageProviderRegistry = storageProviderRegistry;
    }

    public ConfigurationManager getConfigurationManager()
    {
        return configurationManager;
    }

    public void setConfigurationManager(ConfigurationManager configurationManager)
    {
        this.configurationManager = configurationManager;
    }

    public Configuration getConfiguration()
    {
        return configurationManager.getConfiguration();
    }

    public Storage getStorage(String storageId)
    {
        return configurationManager.getConfiguration().getStorage(storageId);
    }

    @Override
    public ArtifactInputStream getInputStream(String storageId,
                                              String repositoryId,
                                              String path)
<<<<<<< HEAD
        throws IOException,
        NoSuchAlgorithmException
=======
            throws IOException, NoSuchAlgorithmException
>>>>>>> 600d1a36
    {
        Storage storage = getConfiguration().getStorage(storageId);

        logger.debug("Checking in " + storage.getId() + ":" + repositoryId + "...");

        Repository repository = storage.getRepository(repositoryId);
        StorageProvider storageProvider = storageProviderRegistry.getProvider(repository.getImplementation());

        ArtifactInputStream ais;
        if (isArtifact(repository, path, true))
        {
            ArtifactPath artifactPath = resolve(repository, getArtifactCoordinates(path));
            ais = storageProvider.getInputStreamImplementation(artifactPath);
<<<<<<< HEAD
        } else
=======
        }
        else
>>>>>>> 600d1a36
        {
            RepositoryPath repositoryPath = resolve(repository);
            ais = storageProvider.getInputStreamImplementation(repositoryPath, path);
        }
<<<<<<< HEAD
        logger.debug("Resolved " + path + "!");
=======
        
        logger.debug("Resolved " + path + "!");
        
>>>>>>> 600d1a36
        return ais;
    }

    @Override
    public ArtifactOutputStream getOutputStream(String storageId,
                                                String repositoryId,
                                                String path)
<<<<<<< HEAD
        throws IOException, NoSuchAlgorithmException
=======
        throws IOException
>>>>>>> 600d1a36
    {
        Storage storage = getConfiguration().getStorage(storageId);
        Repository repository = storage.getRepository(repositoryId);
        StorageProvider storageProvider = storageProviderRegistry.getProvider(repository.getImplementation());
<<<<<<< HEAD
=======
        
>>>>>>> 600d1a36
        OutputStream os;
        if (isArtifact(repository, path, false))
        {
            ArtifactPath artifactPath = resolve(repository, getArtifactCoordinates(path));
            os = storageProvider.getOutputStreamImplementation(artifactPath);
<<<<<<< HEAD
        } else
=======
        }
        else
>>>>>>> 600d1a36
        {
            RepositoryPath repositoryPath = resolve(repository);
            os = storageProvider.getOutputStreamImplementation(repositoryPath, path);
        }

        return os instanceof ArtifactOutputStream ? (ArtifactOutputStream) os : new ArtifactOutputStream(os, null);
    }
<<<<<<< HEAD

    protected abstract boolean isMetadata(String path);

    protected boolean isChecksum(String path)
    {
        return ArtifactFileUtils.isChecksum(path);
    }

=======
    
    protected abstract boolean isMetadata(String path);
    
    protected abstract boolean isChecksum(String path);
    
>>>>>>> 600d1a36
    protected boolean isTrash(String path)
    {
        return path.contains(".trash");
    }
<<<<<<< HEAD

=======
    
>>>>>>> 600d1a36
    protected boolean isTemp(String path)
    {
        return path.contains(".temp");
    }

<<<<<<< HEAD
    protected boolean isIntex(String path)
    {
        return path.contains(".index");
    }

    protected boolean isArtifact(Repository repository,
                                 String path,
                                 boolean strict)
        throws IOException
=======
    protected boolean isIndex(String path)
    {
        return path.contains(".index");
    }
    
    protected boolean isArtifact(Repository repository, String path, boolean strict)
           throws IOException
>>>>>>> 600d1a36
    {
        RepositoryPath artifactPath = resolve(repository, path);
        boolean exists = Files.exists(artifactPath);
        if (!exists && strict)
        {
            throw new FileNotFoundException(artifactPath.toString());
        }
        if (exists && Files.isDirectory(artifactPath))
        {
<<<<<<< HEAD
            throw new FileNotFoundException(String.format("This is directory: path-[%s]", artifactPath.toString()));
        }
        return !isMetadata(path) && !isChecksum(path) && !isServiceFolder(path);
    }

    protected boolean isServiceFolder(String path)
    {
        return isTemp(path) || isTrash(path) || isIntex(path);
    }

=======
            throw new FileNotFoundException(String.format("The artifact path is a directory: path-[%s]", artifactPath.toString()));
        }
        
        return !isMetadata(path) && !isChecksum(path) && !isServiceFolder(path);
    }
    
    protected boolean isServiceFolder(String path)
    {
        return isTemp(path) || isTrash(path) || isIndex(path);
    }
    
>>>>>>> 600d1a36
    protected RepositoryPath resolve(Repository repository)
        throws IOException
    {
        StorageProvider storageProvider = storageProviderRegistry.getProvider(repository.getImplementation());
<<<<<<< HEAD
=======
        
>>>>>>> 600d1a36
        return storageProvider.resolve(repository);
    }

    protected RepositoryPath resolve(Repository repository,
                                     String path)
        throws IOException
    {
        StorageProvider storageProvider = storageProviderRegistry.getProvider(repository.getImplementation());
<<<<<<< HEAD
        return storageProvider.resolve(repository, path);
    }

=======
        
        return storageProvider.resolve(repository, path);
    }
    
>>>>>>> 600d1a36
    protected ArtifactPath resolve(String storageId,
                                   String repositoryId,
                                   String path)
        throws IOException
    {
        return resolve(storageId, repositoryId, getArtifactCoordinates(path));
    }

    protected ArtifactPath resolve(Repository repository,
                                   ArtifactCoordinates coordinates)
        throws IOException
    {
        StorageProvider storageProvider = storageProviderRegistry.getProvider(repository.getImplementation());
<<<<<<< HEAD
=======
        
>>>>>>> 600d1a36
        return storageProvider.resolve(repository, coordinates);
    }

    protected ArtifactPath resolve(String storageId,
                                   String repositoryId,
                                   ArtifactCoordinates coordinates)
        throws IOException
    {
        Storage storage = getConfiguration().getStorage(storageId);
        Repository repository = storage.getRepository(repositoryId);
<<<<<<< HEAD
=======
        
>>>>>>> 600d1a36
        return resolve(repository, coordinates);
    }

    protected RepositoryFileSystemProvider getProvider(RepositoryPath artifactPath)
    {
        return (RepositoryFileSystemProvider) artifactPath.getFileSystem().provider();
    }

<<<<<<< HEAD
    @Override
    public void copy(String srcStorageId,
                     String srcRepositoryId,
                     String destStorageId,
                     String destRepositoryId,
                     String path)
        throws IOException
    {
        // TODO: Implement
    }

    @Override
    public void move(String srcStorageId,
                     String srcRepositoryId,
                     String destStorageId,
                     String destRepositoryId,
                     String path)
        throws IOException
    {
        // TODO: Implement
    }

    @Override
    public void delete(String storageId,
                       String repositoryId,
                       String path,
                       boolean force)
        throws IOException
    {
        Storage storage = getConfiguration().getStorage(storageId);
        Repository repository = storage.getRepository(repositoryId);

        RepositoryPath repositoryBasePath = resolve(repository);
        RepositoryPath repositoryPath = repositoryBasePath.resolve(path);

        logger.debug("Checking in " + storageId + ":" + repositoryId + "(" + path + ")...");
        if (!Files.exists(repositoryPath))
        {
            logger.warn(String.format("Path not found: path-[%s]", repositoryPath));
            return;
        }

        if (!Files.isDirectory(repositoryPath))
        {
            doDeletePath(repositoryPath, force);
        } else
        {
            Files.walkFileTree(repositoryPath, new SimpleFileVisitor<Path>()
            {
                @Override
                public FileVisitResult visitFile(Path file,
                                                 BasicFileAttributes attrs)
                    throws IOException
                {
                    doDeletePath((RepositoryPath) file, force);
                    return FileVisitResult.CONTINUE;
                }

                @Override
                public FileVisitResult postVisitDirectory(Path dir,
                                                          IOException exc)
                    throws IOException
                {
                    Files.delete(dir);
                    return FileVisitResult.CONTINUE;
                }
            });
        }

        logger.debug("Removed /" + repositoryId + "/" + path);
    }

    protected abstract void doDeletePath(RepositoryPath repositoryPath, boolean force) throws IOException;
    
    @Override
    public void deleteTrash(String storageId,
                            String repositoryId)
        throws IOException
    {
        logger.debug("Emptying trash for repositoryId " + repositoryId + "...");
        Storage storage = getConfiguration().getStorage(storageId);
        Repository repository = storage.getRepository(repositoryId);
        RepositoryPath path = resolve(repository);
        RepositoryFileSystemProvider provider = (RepositoryFileSystemProvider) path.getFileSystem().provider();

        provider.deleteTrash(path);
    }

    @Override
    public void deleteTrash()
        throws IOException
    {
        for (Map.Entry entry : getConfiguration().getStorages().entrySet())
        {
            Storage storage = (Storage) entry.getValue();

            final Map<String, Repository> repositories = storage.getRepositories();
            for (Repository repository : repositories.values())
            {
                if (!repository.allowsDeletion())
                {
                    logger.warn("Repository " + repository.getId() + " does not support removal of trash.");
                }
                deleteTrash(storage.getId(), repository.getId());
            }
        }
    }

    @Override
    public void undelete(String storageId,
                         String repositoryId,
                         String path)
        throws IOException
    {
        logger.debug(String.format("Attempting to restore: storageId-[%s]; repoId-[%s]; path-[%s]; ", storageId,
                                   repositoryId, path));
        ArtifactPath artifactPath = resolve(storageId, repositoryId, path);

        RepositoryFileSystemProvider provider = getProvider(artifactPath);
        provider.restoreTrash(artifactPath);
    }

    @Override
    public void undeleteTrash(String storageId,
                              String repositoryId)
        throws IOException
    {
        Storage storage = getConfiguration().getStorage(storageId);
        Repository repository = storage.getRepository(repositoryId);

        logger.debug("Restoring all artifacts from the trash of " + storageId + ":" + repository.getId() + "...");
        if (!repository.isTrashEnabled())
        {
            logger.warn("Repository " + repository.getId() + " does not support removal of trash.");
        }

        RepositoryPath path = resolve(repository);
        getProvider(path).restoreTrash(path);
    }

    @Override
    public void undeleteTrash()
        throws IOException
    {
        for (Map.Entry entry : getConfiguration().getStorages().entrySet())
        {
            Storage storage = (Storage) entry.getValue();

            final Map<String, Repository> repositories = storage.getRepositories();
            for (Repository repository : repositories.values())
            {
                undeleteTrash(storage.getId(), repository.getId());
            }
        }
    }

    @Override
    public boolean contains(String storageId,
                            String repositoryId,
                            String path)
        throws IOException
    {
        ArtifactPath artifactPath = resolve(storageId, repositoryId, path);
        return Files.exists(artifactPath);
    }

    @Override
    public boolean containsArtifact(Repository repository,
                                    ArtifactCoordinates coordinates)
        throws IOException
    {
        ArtifactPath artifactPath = resolve(repository, coordinates);
        return Files.exists(artifactPath);
    }

    @Override
    public boolean containsPath(Repository repository,
                                String path)
        throws IOException
    {
        RepositoryPath repositoryPath = resolve(repository);

        return Files.exists(repositoryPath.resolve(path));
    }
=======
>>>>>>> 600d1a36
}<|MERGE_RESOLUTION|>--- conflicted
+++ resolved
@@ -3,7 +3,6 @@
 import java.io.FileNotFoundException;
 import java.io.IOException;
 import java.io.OutputStream;
-<<<<<<< HEAD
 import java.nio.file.FileVisitResult;
 import java.nio.file.Files;
 import java.nio.file.Path;
@@ -11,10 +10,6 @@
 import java.nio.file.attribute.BasicFileAttributes;
 import java.security.NoSuchAlgorithmException;
 import java.util.Map;
-=======
-import java.nio.file.Files;
-import java.security.NoSuchAlgorithmException;
->>>>>>> 600d1a36
 
 import org.carlspring.strongbox.artifact.coordinates.ArtifactCoordinates;
 import org.carlspring.strongbox.configuration.Configuration;
@@ -28,10 +23,7 @@
 import org.carlspring.strongbox.providers.storage.StorageProviderRegistry;
 import org.carlspring.strongbox.storage.Storage;
 import org.carlspring.strongbox.storage.repository.Repository;
-<<<<<<< HEAD
 import org.carlspring.strongbox.util.ArtifactFileUtils;
-=======
->>>>>>> 600d1a36
 import org.slf4j.Logger;
 import org.slf4j.LoggerFactory;
 import org.springframework.beans.factory.annotation.Autowired;
@@ -41,10 +33,7 @@
  */
 public abstract class AbstractLayoutProvider<T extends ArtifactCoordinates> implements LayoutProvider<T>
 {
-<<<<<<< HEAD
-=======
     
->>>>>>> 600d1a36
     private static final Logger logger = LoggerFactory.getLogger(AbstractLayoutProvider.class);
 
     @Autowired
@@ -100,12 +89,8 @@
     public ArtifactInputStream getInputStream(String storageId,
                                               String repositoryId,
                                               String path)
-<<<<<<< HEAD
         throws IOException,
         NoSuchAlgorithmException
-=======
-            throws IOException, NoSuchAlgorithmException
->>>>>>> 600d1a36
     {
         Storage storage = getConfiguration().getStorage(storageId);
 
@@ -119,23 +104,15 @@
         {
             ArtifactPath artifactPath = resolve(repository, getArtifactCoordinates(path));
             ais = storageProvider.getInputStreamImplementation(artifactPath);
-<<<<<<< HEAD
-        } else
-=======
         }
         else
->>>>>>> 600d1a36
         {
             RepositoryPath repositoryPath = resolve(repository);
             ais = storageProvider.getInputStreamImplementation(repositoryPath, path);
         }
-<<<<<<< HEAD
+        
         logger.debug("Resolved " + path + "!");
-=======
-        
-        logger.debug("Resolved " + path + "!");
-        
->>>>>>> 600d1a36
+        
         return ais;
     }
 
@@ -143,30 +120,19 @@
     public ArtifactOutputStream getOutputStream(String storageId,
                                                 String repositoryId,
                                                 String path)
-<<<<<<< HEAD
         throws IOException, NoSuchAlgorithmException
-=======
-        throws IOException
->>>>>>> 600d1a36
     {
         Storage storage = getConfiguration().getStorage(storageId);
         Repository repository = storage.getRepository(repositoryId);
         StorageProvider storageProvider = storageProviderRegistry.getProvider(repository.getImplementation());
-<<<<<<< HEAD
-=======
-        
->>>>>>> 600d1a36
+        
         OutputStream os;
         if (isArtifact(repository, path, false))
         {
             ArtifactPath artifactPath = resolve(repository, getArtifactCoordinates(path));
             os = storageProvider.getOutputStreamImplementation(artifactPath);
-<<<<<<< HEAD
-        } else
-=======
         }
         else
->>>>>>> 600d1a36
         {
             RepositoryPath repositoryPath = resolve(repository);
             os = storageProvider.getOutputStreamImplementation(repositoryPath, path);
@@ -174,7 +140,6 @@
 
         return os instanceof ArtifactOutputStream ? (ArtifactOutputStream) os : new ArtifactOutputStream(os, null);
     }
-<<<<<<< HEAD
 
     protected abstract boolean isMetadata(String path);
 
@@ -183,46 +148,24 @@
         return ArtifactFileUtils.isChecksum(path);
     }
 
-=======
-    
-    protected abstract boolean isMetadata(String path);
-    
-    protected abstract boolean isChecksum(String path);
-    
->>>>>>> 600d1a36
     protected boolean isTrash(String path)
     {
         return path.contains(".trash");
     }
-<<<<<<< HEAD
-
-=======
-    
->>>>>>> 600d1a36
+
     protected boolean isTemp(String path)
     {
         return path.contains(".temp");
     }
 
-<<<<<<< HEAD
-    protected boolean isIntex(String path)
+    protected boolean isIndex(String path)
     {
         return path.contains(".index");
     }
-
     protected boolean isArtifact(Repository repository,
                                  String path,
                                  boolean strict)
         throws IOException
-=======
-    protected boolean isIndex(String path)
-    {
-        return path.contains(".index");
-    }
-    
-    protected boolean isArtifact(Repository repository, String path, boolean strict)
-           throws IOException
->>>>>>> 600d1a36
     {
         RepositoryPath artifactPath = resolve(repository, path);
         boolean exists = Files.exists(artifactPath);
@@ -232,18 +175,6 @@
         }
         if (exists && Files.isDirectory(artifactPath))
         {
-<<<<<<< HEAD
-            throw new FileNotFoundException(String.format("This is directory: path-[%s]", artifactPath.toString()));
-        }
-        return !isMetadata(path) && !isChecksum(path) && !isServiceFolder(path);
-    }
-
-    protected boolean isServiceFolder(String path)
-    {
-        return isTemp(path) || isTrash(path) || isIntex(path);
-    }
-
-=======
             throw new FileNotFoundException(String.format("The artifact path is a directory: path-[%s]", artifactPath.toString()));
         }
         
@@ -254,16 +185,12 @@
     {
         return isTemp(path) || isTrash(path) || isIndex(path);
     }
-    
->>>>>>> 600d1a36
+
     protected RepositoryPath resolve(Repository repository)
         throws IOException
     {
         StorageProvider storageProvider = storageProviderRegistry.getProvider(repository.getImplementation());
-<<<<<<< HEAD
-=======
-        
->>>>>>> 600d1a36
+        
         return storageProvider.resolve(repository);
     }
 
@@ -272,16 +199,10 @@
         throws IOException
     {
         StorageProvider storageProvider = storageProviderRegistry.getProvider(repository.getImplementation());
-<<<<<<< HEAD
+        
         return storageProvider.resolve(repository, path);
     }
 
-=======
-        
-        return storageProvider.resolve(repository, path);
-    }
-    
->>>>>>> 600d1a36
     protected ArtifactPath resolve(String storageId,
                                    String repositoryId,
                                    String path)
@@ -295,10 +216,7 @@
         throws IOException
     {
         StorageProvider storageProvider = storageProviderRegistry.getProvider(repository.getImplementation());
-<<<<<<< HEAD
-=======
-        
->>>>>>> 600d1a36
+        
         return storageProvider.resolve(repository, coordinates);
     }
 
@@ -309,10 +227,7 @@
     {
         Storage storage = getConfiguration().getStorage(storageId);
         Repository repository = storage.getRepository(repositoryId);
-<<<<<<< HEAD
-=======
-        
->>>>>>> 600d1a36
+        
         return resolve(repository, coordinates);
     }
 
@@ -321,7 +236,6 @@
         return (RepositoryFileSystemProvider) artifactPath.getFileSystem().provider();
     }
 
-<<<<<<< HEAD
     @Override
     public void copy(String srcStorageId,
                      String srcRepositoryId,
@@ -506,6 +420,4 @@
 
         return Files.exists(repositoryPath.resolve(path));
     }
-=======
->>>>>>> 600d1a36
 }