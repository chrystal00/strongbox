--- conflicted
+++ resolved
@@ -40,10 +40,7 @@
     public ConfigurationManager()
     {
         super(Configuration.class);
-<<<<<<< HEAD
-=======
         logger.debug("Initializing configuration...");
->>>>>>> 1eb518a1
     }
 
     @PostConstruct
@@ -157,12 +154,10 @@
         }
         else
         {
-            logger.warn("Storages and repositories appear to have already been loaded. (" + lockFile.getAbsolutePath() +
-                        " already exists).");
-        }
-    }
-
-<<<<<<< HEAD
+            logger.warn("Storages and repositories appear to have already been loaded. (" + lockFile.getAbsolutePath() + " already exists).");
+        }
+    }
+
     public Repository getRepository(String storageAndRepositoryId)
     {
         String[] elements = storageAndRepositoryId.split(":");
@@ -178,10 +173,6 @@
     }
 
     public String getStorageId(Storage storage, String storageAndRepositoryId)
-=======
-    public String getStorageId(Storage storage,
-                               String storageAndRepositoryId)
->>>>>>> 1eb518a1
     {
         String[] storageAndRepositoryIdTokens = storageAndRepositoryId.split(":");
 
