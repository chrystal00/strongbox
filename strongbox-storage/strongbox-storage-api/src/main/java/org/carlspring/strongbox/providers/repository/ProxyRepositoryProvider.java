--- conflicted
+++ resolved
@@ -73,19 +73,13 @@
         Storage storage = getConfiguration().getStorage(storageId);
 
         logger.debug("Checking in " + storage.getId() + ":" + repositoryId + "...");
-<<<<<<< HEAD
-=======
         
->>>>>>> 600d1a36
         Repository repository = getConfiguration().getStorage(storageId).getRepository(repositoryId);
 
         RepositoryPath reposytoryPath = filesystemStorageProvider.resolve(repository);
         RepositoryPath artifactPath = reposytoryPath.resolve(path);
         RepositoryFileSystemProvider fileSystemProvider = (RepositoryFileSystemProvider)artifactPath.getFileSystem().provider();
-<<<<<<< HEAD
-=======
         
->>>>>>> 600d1a36
         logger.debug(" -> Checking for " + artifactPath + "...");
         
         if (Files.exists(artifactPath))
@@ -101,10 +95,7 @@
         else
         {
             logger.debug("The artifact was not found in the local cache.");
-<<<<<<< HEAD
-=======
             
->>>>>>> 600d1a36
             RepositoryPath tempArtifact = fileSystemProvider.getTempPath(artifactPath);
             
             RemoteRepository remoteRepository = repository.getRemoteRepository();
