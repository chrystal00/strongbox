--- conflicted
+++ resolved
@@ -3,10 +3,7 @@
 import java.io.IOException;
 import java.io.InputStream;
 import java.io.OutputStream;
-<<<<<<< HEAD
 import java.nio.file.Files;
-=======
->>>>>>> 6c8e84df
 import java.security.NoSuchAlgorithmException;
 
 import javax.annotation.PostConstruct;
@@ -86,12 +83,8 @@
         RepositoryPath reposytoryPath = layoutProvider.resolve(repository);
         RepositoryPath artifactPath = reposytoryPath.resolve(path);
 
-<<<<<<< HEAD
         RepositoryFileSystemProvider fileSystemProvider = (RepositoryFileSystemProvider) artifactPath.getFileSystem()
                                                                                                      .provider();
-=======
-        RepositoryFileSystemProvider fileSystemProvider = artifactPath.getFileSystem().provider();
->>>>>>> 6c8e84df
 
         logger.debug(" -> Checking for " + artifactPath + "...");
 
