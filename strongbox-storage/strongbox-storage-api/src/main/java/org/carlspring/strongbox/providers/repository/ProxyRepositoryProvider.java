package org.carlspring.strongbox.providers.repository;

import org.carlspring.commons.io.MultipleDigestInputStream;
import org.carlspring.strongbox.client.ArtifactResolver;
import org.carlspring.strongbox.client.ArtifactTransportException;
import org.carlspring.strongbox.io.ArtifactInputStream;
import org.carlspring.strongbox.io.ArtifactOutputStream;
import org.carlspring.strongbox.providers.ProviderImplementationException;
import org.carlspring.strongbox.providers.io.RepositoryFileSystemProvider;
import org.carlspring.strongbox.providers.io.RepositoryPath;
import org.carlspring.strongbox.providers.layout.LayoutProvider;
import org.carlspring.strongbox.providers.layout.LayoutProviderRegistry;
import org.carlspring.strongbox.service.ProxyRepositoryConnectionPoolConfigurationService;
import org.carlspring.strongbox.storage.Storage;
import org.carlspring.strongbox.storage.repository.Repository;
import org.carlspring.strongbox.storage.repository.remote.RemoteRepository;
import org.carlspring.strongbox.storage.repository.remote.heartbeat.RemoteRepositoryAlivenessCacheManager;

import javax.annotation.PostConstruct;
import javax.inject.Inject;
import javax.ws.rs.core.Response;
import java.io.Closeable;
import java.io.IOException;
import java.io.InputStream;
import java.nio.file.Files;
import java.security.NoSuchAlgorithmException;

import org.slf4j.Logger;
import org.slf4j.LoggerFactory;
import org.springframework.stereotype.Component;

/**
 * @author carlspring
 */
@Component
public class ProxyRepositoryProvider
        extends AbstractRepositoryProvider
{

    private static final Logger logger = LoggerFactory.getLogger(ProxyRepositoryProvider.class);

    private static final String ALIAS = "proxy";

    @Inject
    private RepositoryProviderRegistry repositoryProviderRegistry;

    @Inject
    private ProxyRepositoryConnectionPoolConfigurationService proxyRepositoryConnectionPoolConfigurationService;

    @Inject
    private LayoutProviderRegistry layoutProviderRegistry;

    @Inject
    private RemoteRepositoryAlivenessCacheManager remoteRepositoryAlivenessCacheManager;

    @PostConstruct
    @Override
    public void register()
    {
        repositoryProviderRegistry.addProvider(ALIAS, this);

        logger.info("Registered repository provider '" + getClass().getCanonicalName() +
                    "' with alias '" + ALIAS + "'.");
    }

    @Override
    public String getAlias()
    {
        return ALIAS;
    }

    @Override
    public ArtifactInputStream getInputStream(String storageId,
                                              String repositoryId,
                                              String path)
            throws IOException,
                   NoSuchAlgorithmException,
                   ArtifactTransportException,
                   ProviderImplementationException
    {
        Storage storage = getConfiguration().getStorage(storageId);
        Repository repository = storage.getRepository(repositoryId);

        logger.debug("Checking in " + storage.getId() + ":" + repositoryId + "...");

        LayoutProvider layoutProvider = layoutProviderRegistry.getProvider(repository.getLayout());
        RepositoryPath reposytoryPath = layoutProvider.resolve(repository);
        RepositoryPath artifactPath = reposytoryPath.resolve(path);

        RepositoryFileSystemProvider fileSystemProvider = artifactPath.getFileSystem()
                                                                                                     .provider();

        logger.debug(" -> Checking for " + artifactPath + "...");

        if (layoutProvider.containsPath(repository, path))
        {
            logger.debug("The artifact was found in the local cache.");
            logger.debug("Resolved " + artifactPath + "!");

            RepositoryPath repositoryPath = layoutProvider.resolve(repository).resolve(path);
            return (ArtifactInputStream) Files.newInputStream(repositoryPath);
        }
        else
        {
            logger.debug("The artifact was not found in the local cache.");

            RemoteRepository remoteRepository = repository.getRemoteRepository();

            if (!remoteRepositoryAlivenessCacheManager.isAlive(remoteRepository))
            {
                logger.debug("Remote repository '" + remoteRepository.getUrl() + "' is down.");

                return null;
            }

            ArtifactResolver client = new ArtifactResolver(proxyRepositoryConnectionPoolConfigurationService.getClient());
            client.setRepositoryBaseUrl(remoteRepository.getUrl());
            client.setUsername(remoteRepository.getUsername());
            client.setPassword(remoteRepository.getPassword());

            try (final CloseableProxyRepositoryResponse closeableProxyRepositoryResponse =
                         new CloseableProxyRepositoryResponse(client.getResourceWithResponse(path)))
            {
                final Response response = closeableProxyRepositoryResponse.response;

                if (response.getStatus() != 200 || response.getEntity() == null)
                {
                    return null;
                }

                InputStream is = response.readEntity(InputStream.class);
                if (is == null)
                {
                    return null;
                }

                RepositoryPath tempArtifact = fileSystemProvider.getTempPath(artifactPath);
                try (// Wrap the InputStream, so we could have checksums to compare
<<<<<<< HEAD
                     InputStream remoteIs = new MultipleDigestInputStream(is))
=======
                     InputStream remoteIs = new MultipleDigestInputStream(is);
                     OutputStream os = Files.newOutputStream(tempArtifact))
>>>>>>> ac09f298
                {
                    layoutProvider.getArtifactManagementService().store(tempArtifact, remoteIs);

                    // TODO: Add a policy for validating the checksums of downloaded artifacts
                    // TODO: Validate the local checksum against the remote's checksums
                    fileSystemProvider.moveFromTemporaryDirectory(artifactPath);

                    // Serve the downloaded artifact
                    RepositoryPath repositoryPath = layoutProvider.resolve(repository).resolve(path);
                    return (ArtifactInputStream) Files.newInputStream(repositoryPath);
                }
            }
        }
    }

    @Override
    public ArtifactOutputStream getOutputStream(String storageId,
                                                String repositoryId,
                                                String artifactPath)
            throws IOException,
                   NoSuchAlgorithmException
    {
        Storage storage = getConfiguration().getStorage(storageId);
        Repository repository = storage.getRepository(repositoryId);

        LayoutProvider layoutProvider = layoutProviderRegistry.getProvider(repository.getLayout());
        RepositoryPath repositoryPath = layoutProvider.resolve(repository).resolve(artifactPath);

        return (ArtifactOutputStream) Files.newOutputStream(repositoryPath);
    }

    private class CloseableProxyRepositoryResponse
            implements Closeable
    {

        private final Response response;

        private CloseableProxyRepositoryResponse(Response response)
        {
            this.response = response;
        }

        @Override
        public void close()
                throws IOException
        {
            response.close();
        }
    }

}<|MERGE_RESOLUTION|>--- conflicted
+++ resolved
@@ -136,12 +136,7 @@
 
                 RepositoryPath tempArtifact = fileSystemProvider.getTempPath(artifactPath);
                 try (// Wrap the InputStream, so we could have checksums to compare
-<<<<<<< HEAD
                      InputStream remoteIs = new MultipleDigestInputStream(is))
-=======
-                     InputStream remoteIs = new MultipleDigestInputStream(is);
-                     OutputStream os = Files.newOutputStream(tempArtifact))
->>>>>>> ac09f298
                 {
                     layoutProvider.getArtifactManagementService().store(tempArtifact, remoteIs);
 
