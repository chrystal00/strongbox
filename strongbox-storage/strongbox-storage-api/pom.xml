--- conflicted
+++ resolved
@@ -137,8 +137,6 @@
                             </artifactItems>
                         </configuration>
                     </execution>
-<<<<<<< HEAD
-=======
                     <execution>
                         <id>unpack-web-resources</id>
                         <phase>process-resources</phase>
@@ -160,7 +158,6 @@
                             </artifactItems>
                         </configuration>
                     </execution>
->>>>>>> 640fd4e9
                 </executions>
             </plugin>
 
