package org.carlspring.strongbox.providers.layout;

import org.carlspring.maven.commons.util.ArtifactUtils;
import org.carlspring.strongbox.artifact.coordinates.MavenArtifactCoordinates;
import org.carlspring.strongbox.providers.io.RepositoryFileAttributes;
import org.carlspring.strongbox.providers.io.RepositoryPath;
import org.carlspring.strongbox.providers.io.RepositoryPathHandler;
import org.carlspring.strongbox.providers.search.MavenIndexerSearchProvider;
import org.carlspring.strongbox.providers.search.SearchException;
import org.carlspring.strongbox.repository.MavenRepositoryFeatures;
import org.carlspring.strongbox.repository.MavenRepositoryManagementStrategy;
import org.carlspring.strongbox.services.ArtifactIndexesService;
import org.carlspring.strongbox.services.ArtifactManagementService;
import org.carlspring.strongbox.services.ArtifactMetadataService;
import org.carlspring.strongbox.services.ArtifactSearchService;
import org.carlspring.strongbox.services.impl.MavenArtifactManagementService;
import org.carlspring.strongbox.storage.Storage;
import org.carlspring.strongbox.storage.indexing.IndexTypeEnum;
import org.carlspring.strongbox.storage.indexing.RepositoryIndexManager;
import org.carlspring.strongbox.storage.indexing.RepositoryIndexer;
import org.carlspring.strongbox.storage.metadata.MavenMetadataManager;
import org.carlspring.strongbox.storage.metadata.MetadataHelper;
import org.carlspring.strongbox.storage.metadata.MetadataType;
import org.carlspring.strongbox.storage.repository.Repository;
import org.carlspring.strongbox.storage.search.SearchRequest;
import org.carlspring.strongbox.storage.search.SearchResult;
import org.carlspring.strongbox.storage.search.SearchResults;
import org.carlspring.strongbox.util.IndexContextHelper;

import javax.annotation.PostConstruct;
import javax.inject.Inject;
import java.io.File;
import java.io.IOException;
import java.nio.file.Files;
import java.nio.file.Path;
import java.nio.file.attribute.BasicFileAttributes;
import java.security.NoSuchAlgorithmException;
import java.util.Collections;
import java.util.stream.Stream;

<<<<<<< HEAD
import org.apache.commons.io.FilenameUtils;
=======
>>>>>>> f6cf2816
import org.apache.maven.artifact.Artifact;
import org.apache.maven.artifact.repository.metadata.Metadata;
import org.apache.maven.index.ArtifactInfo;
import org.codehaus.plexus.util.xml.pull.XmlPullParserException;
import org.slf4j.Logger;
import org.slf4j.LoggerFactory;
import org.springframework.stereotype.Component;

/**
 * @author carlspring
 */
@Component("maven2LayoutProvider")
public class Maven2LayoutProvider
        extends AbstractLayoutProvider<MavenArtifactCoordinates,
                                              MavenRepositoryFeatures,
                                              MavenRepositoryManagementStrategy>
        implements RepositoryPathHandler
{

    public static final String ALIAS = "Maven 2";
    private static final Logger logger = LoggerFactory.getLogger(Maven2LayoutProvider.class);
    @Inject
    private MavenMetadataManager mavenMetadataManager;

    @Inject
    private MavenArtifactManagementService mavenArtifactManagementService;

    @Inject
    private ArtifactMetadataService artifactMetadataService;

    @Inject
    private ArtifactSearchService artifactSearchService;

    @Inject
    private MavenRepositoryFeatures mavenRepositoryFeatures;

    @Inject
    private MavenRepositoryManagementStrategy mavenRepositoryManagementStrategy;

    @Inject
    private RepositoryIndexManager repositoryIndexManager;

    @Inject
    private ArtifactIndexesService artifactIndexesService;

    @PostConstruct
    @Override
    public void register()
    {
        layoutProviderRegistry.addProvider(ALIAS, this);

        logger.info("Registered layout provider '" + getClass().getCanonicalName() + "' with alias '" + ALIAS + "'.");
    }

    @Override
    public String getAlias()
    {
        return ALIAS;
    }

    @Override
    public MavenArtifactCoordinates getArtifactCoordinates(String path)
    {
        if (path == null || !ArtifactUtils.isArtifact(path))
        {
            return null;
        }

        MavenArtifactCoordinates coordinates;
        if (isMetadata(path))
        {
            Artifact artifact = ArtifactUtils.convertPathToArtifact(path);
            coordinates = new MavenArtifactCoordinates(artifact);
        }
        else
        {
            coordinates = new MavenArtifactCoordinates(path);
        }

        return coordinates;
    }

    @Override
    public boolean isMetadata(String path)
    {
        return path.endsWith(".pom") || path.endsWith(".xml");
    }

    @Override
    public void delete(String storageId,
                       String repositoryId,
                       String path,
                       boolean force)
            throws IOException, SearchException
    {
        logger.debug("Removing " + storageId + ":" + repositoryId + ":" + path + "...");

        Storage storage = getConfiguration().getStorage(storageId);
        Repository repository = storage.getRepository(repositoryId);
        RepositoryPath repositoryPath = resolve(repository).resolve(path);

        if (!Files.isDirectory(repositoryPath))
        {
            deleteFromIndex(repositoryPath);
        }
        else
        {
            String[] artifactCoordinateElements = path.split("/");
            StringBuilder groupId = new StringBuilder();
            for (int i = 0; i < artifactCoordinateElements.length - 2; i++)
            {
                String element = artifactCoordinateElements[i];
                groupId.append((groupId.length() == 0) ? element : "." + element);
            }

            String artifactId = artifactCoordinateElements[artifactCoordinateElements.length - 2];
            String version = artifactCoordinateElements[artifactCoordinateElements.length - 1];

            String pomFilePath = path + "/" + artifactId + "-" + version + ".pom";

            // If there is a pom file, read it.
            if (Files.exists(resolve(repository).resolve(pomFilePath)))
            {
                // Run a search against the index and get a list of all the artifacts matching this exact GAV
                SearchRequest request = new SearchRequest(storageId,
                                                          repositoryId,
                                                          "+g:" + groupId + " " +
                                                          "+a:" + artifactId + " " +
                                                          "+v:" + version,
                                                          MavenIndexerSearchProvider.ALIAS);

                try
                {
                    SearchResults results = artifactSearchService.search(request);

                    for (SearchResult result : results.getResults())
                    {
                        String artifactPath = result.getArtifactCoordinates().toPath();

                        logger.debug("Removing " + artifactPath + " from index...");
                        deleteFromIndex(resolve(repository, result.getArtifactCoordinates()));
                    }
                }
                catch (SearchException e)
                {
                    logger.error(e.getMessage(), e);
                }
            }
            // Otherwise, this is either not an artifact directory, or not a valid Maven artifact
        }

        deleteMetadata(storageId, repositoryId, path);

        super.delete(storageId, repositoryId, path, force);
    }

    //TODO: move this method call into `RepositoryFileSystemProvider.delete(Path path)` 
    public void deleteFromIndex(RepositoryPath path)
            throws IOException
    {
        Repository repository = path.getFileSystem().getRepository();
        RepositoryFileAttributes a = (RepositoryFileAttributes) Files.readAttributes(path, BasicFileAttributes.class);

        if (!getRepositoryFeatures().isIndexingEnabled(repository) || a.isMetadata())
        {
            return;
        }

        final RepositoryIndexer indexer = getRepositoryIndexer(path);
        if (indexer != null)
        {
            String extension = path.getFileName().toString().substring(
                    path.getFileName().toString().lastIndexOf('.') + 1);

            MavenArtifactCoordinates coordinates = (MavenArtifactCoordinates) a.getCoordinates();

            indexer.delete(Collections.singletonList(new ArtifactInfo(repository.getId(),
                                                                      coordinates.getGroupId(),
                                                                      coordinates.getArtifactId(),
                                                                      coordinates.getVersion(),
                                                                      coordinates.getClassifier(),
                                                                      extension)));
        }
    }

    public void closeIndex(String storageId,
                           String repositoryId,
                           String path)
            throws IOException
    {
        logger.debug("Closing " + storageId + ":" + repositoryId + ":" + path + "...");

        Storage storage = getConfiguration().getStorage(storageId);
        Repository repository = storage.getRepository(repositoryId);
        RepositoryPath repositoryPath = resolve(repository).resolve(path);

        closeIndex(repositoryPath);
    }

    public void closeIndex(RepositoryPath path)
            throws IOException
    {
        final RepositoryIndexer indexer = getRepositoryIndexer(path);
        if (indexer != null)
        {
            logger.debug("Closing indexer of path " + path + "...");

            indexer.close();
        }
    }

    private RepositoryIndexer getRepositoryIndexer(RepositoryPath path)
    {
        Repository repository = path.getFileSystem().getRepository();

        if (!getRepositoryFeatures().isIndexingEnabled(repository))
        {
            return null;
        }

        return repositoryIndexManager.getRepositoryIndexer(repository.getStorage().getId() + ":" +
                                                           repository.getId() + ":" +
                                                           IndexTypeEnum.LOCAL.getType());
    }

    @Override
    public void deleteMetadata(String storageId,
                               String repositoryId,
                               String path)
            throws IOException
    {
        Storage storage = getConfiguration().getStorage(storageId);
        Repository repository = storage.getRepository(repositoryId);

        try
        {
            RepositoryPath artifactPath = resolve(repository).resolve(path);
            RepositoryPath artifactBasePath = artifactPath;
            RepositoryPath artifactIdLevelPath = artifactBasePath.getParent();
            boolean onArtifactFileLevel = false;

            if (Files.exists(artifactPath))
            {

                RepositoryFileAttributes artifactFileAttributes = (RepositoryFileAttributes) Files.readAttributes(
                        artifactPath, BasicFileAttributes.class);

                if (!artifactFileAttributes.isDirectory())
                {
                    // This is at the version level
                    Path pomPath = Files.list(artifactPath.getParent())
                                        .filter(p -> p.getFileName().toString().endsWith(".pom"))
                                        .findFirst()
                                        .orElse(null);

                    String version = ArtifactUtils.convertPathToArtifact(path).getVersion() != null ?
                                     ArtifactUtils.convertPathToArtifact(path).getVersion() :
                                     pomPath.getParent().getFileName().toString();

                    deleteMetadataAtVersionLevel(artifactPath, version);

                    onArtifactFileLevel = true;
                }
            }
            else
            {
                onArtifactFileLevel = true;
            }

            if (onArtifactFileLevel)
            {
                artifactBasePath = artifactBasePath.getParent();
                artifactIdLevelPath = artifactIdLevelPath.getParent();
            }


            if (Files.exists(artifactIdLevelPath))
            {
                // This is at the artifact level
                try (Stream<Path> pathStream = Files.list(artifactIdLevelPath))
                {
                    Path mavenMetadataPath = pathStream.filter(p -> p.getFileName()
                                                                     .toString()
                                                                     .endsWith("maven-metadata.xml"))
                                                       .findFirst()
                                                       .orElse(null);

                    if (mavenMetadataPath != null)
                    {
                        String version = FilenameUtils.getName(artifactBasePath.toString());

                        deleteMetadataAtArtifactLevel((RepositoryPath) mavenMetadataPath.getParent(), version);
                    }
                }
            }
        }
        catch (IOException | NoSuchAlgorithmException | XmlPullParserException e)
        {
            // We won't do anything in this case because it doesn't have an impact to the deletion
            logger.error(e.getMessage(), e);
        }
    }

    public void deleteMetadataAtVersionLevel(RepositoryPath artifactVersionPath,
                                             String version)
            throws IOException,
                   NoSuchAlgorithmException,
                   XmlPullParserException
    {
        if (ArtifactUtils.isSnapshot(version) && Files.exists(artifactVersionPath))
        {
            Metadata metadataVersionLevel = mavenMetadataManager.readMetadata(artifactVersionPath);
            if (metadataVersionLevel != null && metadataVersionLevel.getVersioning() != null &&
                metadataVersionLevel.getVersioning().getVersions().contains(version))
            {
                metadataVersionLevel.getVersioning().getVersions().remove(version);

                MetadataHelper.setLastUpdated(metadataVersionLevel.getVersioning());

                mavenMetadataManager.storeMetadata(artifactVersionPath,
                                                   null,
                                                   metadataVersionLevel,
                                                   MetadataType.SNAPSHOT_VERSION_LEVEL);
            }
        }
    }

    public void deleteMetadataAtArtifactLevel(RepositoryPath artifactPath,
                                              String version)
            throws IOException,
                   NoSuchAlgorithmException,
                   XmlPullParserException
    {
        Metadata metadataVersionLevel = mavenMetadataManager.readMetadata(artifactPath);
        if (metadataVersionLevel != null && metadataVersionLevel.getVersioning() != null)
        {
            metadataVersionLevel.getVersioning().getVersions().remove(version);

            if (version.equals(metadataVersionLevel.getVersioning().getLatest()))
            {
                MetadataHelper.setLatest(metadataVersionLevel);
            }

            if (version.equals(metadataVersionLevel.getVersioning().getRelease()))
            {
                MetadataHelper.setRelease(metadataVersionLevel);
            }

            MetadataHelper.setLastUpdated(metadataVersionLevel.getVersioning());

            mavenMetadataManager.storeMetadata(artifactPath,
                                               null,
                                               metadataVersionLevel,
                                               MetadataType.ARTIFACT_ROOT_LEVEL);
        }
    }

    @Override
    public void rebuildMetadata(String storageId,
                                String repositoryId,
                                String basePath)
            throws IOException,
                   NoSuchAlgorithmException,
                   XmlPullParserException
    {
        artifactMetadataService.rebuildMetadata(storageId, repositoryId, basePath);
    }

    @Override
    public void rebuildIndexes(String storageId,
                               String repositoryId,
                               String basePath,
                               boolean forceRegeneration)
            throws IOException
    {
        throw new UnsupportedOperationException("Not yet implemented!");
    }

    @Override
    public void undelete(String storageId,
                         String repositoryId,
                         String path)
            throws IOException
    {
        super.undelete(storageId, repositoryId, path);

        artifactIndexesService.rebuildIndex(storageId, repositoryId, path);
    }

    @Override
    public void undeleteTrash(String storageId,
                              String repositoryId)
            throws IOException
    {
        super.undeleteTrash(storageId, repositoryId);

        artifactIndexesService.rebuildIndex(storageId, repositoryId, null);
    }

    @Override
    public void postProcess(RepositoryPath repositoryPath)
            throws IOException
    {
        Boolean artifactAttribute = (Boolean) Files.getAttribute(repositoryPath, RepositoryFileAttributes.ARTIFACT);
        if (!Boolean.TRUE.equals(artifactAttribute))
        {
            return;
        }

        Repository repository = repositoryPath.getFileSystem().getRepository();
        Storage storage = repository.getStorage();

        String contextId = IndexContextHelper.getContextId(storage.getId(),
                                                           repository.getId(),
                                                           IndexTypeEnum.LOCAL.getType());

        RepositoryIndexer indexer = repositoryIndexManager.getRepositoryIndexer(contextId);

        if (!getRepositoryFeatures().isIndexingEnabled(repository) || indexer == null)
        {
            return;
        }

        String repositoryRelativePath = repositoryPath.getResourceLocation();
        Artifact artifact = ArtifactUtils.convertPathToArtifact(repositoryRelativePath);

        File storageBasedir = new File(storage.getBasedir());
        File artifactFile = new File(new File(storageBasedir, repository.getId()),
                                     repositoryRelativePath).getCanonicalFile();

        indexer.addArtifactToIndex(repository.getId(), artifactFile, artifact);
    }

    @Override
    public MavenRepositoryFeatures getRepositoryFeatures()
    {
        return mavenRepositoryFeatures;
    }

    @Override
    public MavenRepositoryManagementStrategy getRepositoryManagementStrategy()
    {
        return mavenRepositoryManagementStrategy;
    }

    @Override
    public ArtifactManagementService getArtifactManagementService()
    {
        return mavenArtifactManagementService;
    }

    protected RepositoryPathHandler getRepositoryPathHandler()
    {
        return this;
    }

}<|MERGE_RESOLUTION|>--- conflicted
+++ resolved
@@ -38,10 +38,6 @@
 import java.util.Collections;
 import java.util.stream.Stream;
 
-<<<<<<< HEAD
-import org.apache.commons.io.FilenameUtils;
-=======
->>>>>>> f6cf2816
 import org.apache.maven.artifact.Artifact;
 import org.apache.maven.artifact.repository.metadata.Metadata;
 import org.apache.maven.index.ArtifactInfo;
@@ -54,15 +50,16 @@
  * @author carlspring
  */
 @Component("maven2LayoutProvider")
-public class Maven2LayoutProvider
-        extends AbstractLayoutProvider<MavenArtifactCoordinates,
-                                              MavenRepositoryFeatures,
-                                              MavenRepositoryManagementStrategy>
-        implements RepositoryPathHandler
+public class Maven2LayoutProvider extends AbstractLayoutProvider<MavenArtifactCoordinates,
+                                                                 MavenRepositoryFeatures,
+                                                                 MavenRepositoryManagementStrategy>
+                                  implements RepositoryPathHandler
 {
 
+    private static final Logger logger = LoggerFactory.getLogger(Maven2LayoutProvider.class);
+
     public static final String ALIAS = "Maven 2";
-    private static final Logger logger = LoggerFactory.getLogger(Maven2LayoutProvider.class);
+
     @Inject
     private MavenMetadataManager mavenMetadataManager;
 
@@ -193,9 +190,9 @@
             // Otherwise, this is either not an artifact directory, or not a valid Maven artifact
         }
 
+        super.delete(storageId, repositoryId, path, force);
+
         deleteMetadata(storageId, repositoryId, path);
-
-        super.delete(storageId, repositoryId, path, force);
     }
 
     //TODO: move this method call into `RepositoryFileSystemProvider.delete(Path path)` 
@@ -213,8 +210,7 @@
         final RepositoryIndexer indexer = getRepositoryIndexer(path);
         if (indexer != null)
         {
-            String extension = path.getFileName().toString().substring(
-                    path.getFileName().toString().lastIndexOf('.') + 1);
+            String extension = path.getFileName().toString().substring(path.getFileName().toString().lastIndexOf('.') + 1);
 
             MavenArtifactCoordinates coordinates = (MavenArtifactCoordinates) a.getCoordinates();
 
@@ -278,50 +274,26 @@
 
         try
         {
-            RepositoryPath artifactPath = resolve(repository).resolve(path);
-            RepositoryPath artifactBasePath = artifactPath;
-            RepositoryPath artifactIdLevelPath = artifactBasePath.getParent();
-            boolean onArtifactFileLevel = false;
-
-            if (Files.exists(artifactPath))
-            {
-
-                RepositoryFileAttributes artifactFileAttributes = (RepositoryFileAttributes) Files.readAttributes(
-                        artifactPath, BasicFileAttributes.class);
-
-                if (!artifactFileAttributes.isDirectory())
-                {
-                    // This is at the version level
-                    Path pomPath = Files.list(artifactPath.getParent())
-                                        .filter(p -> p.getFileName().toString().endsWith(".pom"))
-                                        .findFirst()
-                                        .orElse(null);
-
-                    String version = ArtifactUtils.convertPathToArtifact(path).getVersion() != null ?
-                                     ArtifactUtils.convertPathToArtifact(path).getVersion() :
-                                     pomPath.getParent().getFileName().toString();
-
-                    deleteMetadataAtVersionLevel(artifactPath, version);
-
-                    onArtifactFileLevel = true;
-                }
+            RepositoryPath artifactVersionPath = resolve(repository).resolve(path);
+
+            if (Files.exists(artifactVersionPath))
+            {
+                // This is at the version level
+                Path pomPath = Files.list(artifactVersionPath)
+                                    .filter(p -> p.getFileName().toString().endsWith(".pom"))
+                                    .findFirst()
+                                    .orElse(null);
+
+                String version = ArtifactUtils.convertPathToArtifact(path).getVersion() != null ?
+                                 ArtifactUtils.convertPathToArtifact(path).getVersion() :
+                                 pomPath.getParent().getFileName().toString();
+
+                deleteMetadataAtVersionLevel(artifactVersionPath, version);
             }
             else
             {
-                onArtifactFileLevel = true;
-            }
-
-            if (onArtifactFileLevel)
-            {
-                artifactBasePath = artifactBasePath.getParent();
-                artifactIdLevelPath = artifactIdLevelPath.getParent();
-            }
-
-
-            if (Files.exists(artifactIdLevelPath))
-            {
                 // This is at the artifact level
-                try (Stream<Path> pathStream = Files.list(artifactIdLevelPath))
+                try (Stream<Path> pathStream = Files.list(artifactVersionPath.getParent()))
                 {
                     Path mavenMetadataPath = pathStream.filter(p -> p.getFileName()
                                                                      .toString()
@@ -331,11 +303,12 @@
 
                     if (mavenMetadataPath != null)
                     {
-                        String version = FilenameUtils.getName(artifactBasePath.toString());
+                        String version = path.substring(path.lastIndexOf('/') + 1, path.length());
 
                         deleteMetadataAtArtifactLevel((RepositoryPath) mavenMetadataPath.getParent(), version);
                     }
                 }
+
             }
         }
         catch (IOException | NoSuchAlgorithmException | XmlPullParserException e)
@@ -345,8 +318,7 @@
         }
     }
 
-    public void deleteMetadataAtVersionLevel(RepositoryPath artifactVersionPath,
-                                             String version)
+    public void deleteMetadataAtVersionLevel(RepositoryPath artifactVersionPath, String version)
             throws IOException,
                    NoSuchAlgorithmException,
                    XmlPullParserException
@@ -369,8 +341,7 @@
         }
     }
 
-    public void deleteMetadataAtArtifactLevel(RepositoryPath artifactPath,
-                                              String version)
+    public void deleteMetadataAtArtifactLevel(RepositoryPath artifactPath, String version)
             throws IOException,
                    NoSuchAlgorithmException,
                    XmlPullParserException
@@ -378,19 +349,27 @@
         Metadata metadataVersionLevel = mavenMetadataManager.readMetadata(artifactPath);
         if (metadataVersionLevel != null && metadataVersionLevel.getVersioning() != null)
         {
-            metadataVersionLevel.getVersioning().getVersions().remove(version);
-
-            if (version.equals(metadataVersionLevel.getVersioning().getLatest()))
-            {
-                MetadataHelper.setLatest(metadataVersionLevel);
-            }
-
-            if (version.equals(metadataVersionLevel.getVersioning().getRelease()))
-            {
-                MetadataHelper.setRelease(metadataVersionLevel);
-            }
-
-            MetadataHelper.setLastUpdated(metadataVersionLevel.getVersioning());
+            if (metadataVersionLevel.getVersioning().getVersions().contains(version))
+            {
+                metadataVersionLevel.getVersioning().getVersions().remove(version);
+                MetadataHelper.setLastUpdated(metadataVersionLevel.getVersioning());
+            }
+
+            if (metadataVersionLevel.getVersioning().getLatest() != null &&
+                metadataVersionLevel.getVersioning().getLatest().equals(version))
+            {
+                if (metadataVersionLevel.getVersioning().getVersions() != null &&
+                    metadataVersionLevel.getVersioning().getVersions().isEmpty())
+                {
+                    metadataVersionLevel.getVersioning().setLatest(null);
+                }
+                else
+                {
+                    MetadataHelper.setLatest(metadataVersionLevel);
+                }
+
+                MetadataHelper.setLastUpdated(metadataVersionLevel.getVersioning());
+            }
 
             mavenMetadataManager.storeMetadata(artifactPath,
                                                null,
@@ -443,14 +422,14 @@
 
     @Override
     public void postProcess(RepositoryPath repositoryPath)
-            throws IOException
+        throws IOException
     {
         Boolean artifactAttribute = (Boolean) Files.getAttribute(repositoryPath, RepositoryFileAttributes.ARTIFACT);
         if (!Boolean.TRUE.equals(artifactAttribute))
         {
             return;
         }
-
+        
         Repository repository = repositoryPath.getFileSystem().getRepository();
         Storage storage = repository.getStorage();
 
