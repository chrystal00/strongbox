package org.carlspring.strongbox.artifact.coordinates;

import org.carlspring.maven.commons.util.ArtifactUtils;

import javax.xml.bind.annotation.XmlAccessType;
import javax.xml.bind.annotation.XmlAccessorType;
import javax.xml.bind.annotation.XmlAttribute;
import javax.xml.bind.annotation.XmlRootElement;

import org.apache.commons.lang3.StringUtils;
import org.apache.maven.artifact.Artifact;
import org.apache.maven.artifact.DefaultArtifact;
import org.apache.maven.artifact.handler.DefaultArtifactHandler;
import org.apache.maven.artifact.versioning.ComparableVersion;

/**
 * @author carlspring
 */
@XmlRootElement(name = "maven-artifact-coordinates")
@XmlAccessorType(XmlAccessType.NONE)
public class MavenArtifactCoordinates extends AbstractArtifactCoordinates<MavenArtifactCoordinates, ComparableVersion>
{

    private static final String GROUPID = "groupId";

    private static final String ARTIFACTID = "artifactId";

    private static final String VERSION = "version";

    private static final String CLASSIFIER = "classifier";

    private static final String EXTENSION = "extension";

    private String groupId;

    private String artifactId;

    private String version;

    private String classifier;

    private String extension = "jar";


    public MavenArtifactCoordinates()
    {
        defineCoordinates(GROUPID, ARTIFACTID, VERSION, CLASSIFIER, EXTENSION);
    }

    public MavenArtifactCoordinates(String path)
    {
        this(ArtifactUtils.convertPathToArtifact(path));
    }

    public MavenArtifactCoordinates(String... coordinateValues)
    {
        this();

        int i = 0;
        for (String coordinateValue : coordinateValues)
        {
            // Please, forgive the following construct...
            // (In my defense, I felt equally stupid and bad for doing it this way):
            switch (i)
            {
                case 0:
                    setGroupId(coordinateValue);
                    break;
                case 1:
                    setArtifactId(coordinateValue);
                    break;
                case 2:
                    setVersion(coordinateValue);
                    break;
                case 3:
                    setClassifier(coordinateValue);
                    break;
                case 4:
                    setExtension(coordinateValue);
                    break;
                default:
                    break;
            }

            i++;
        }

        if (extension == null)
        {
            extension = "jar";
        }

    }

    public MavenArtifactCoordinates(Artifact artifact)
    {
        this();

        setGroupId(artifact.getGroupId());
        setArtifactId(artifact.getArtifactId());
        setVersion(artifact.getVersion());
        setClassifier(artifact.getClassifier());
<<<<<<< HEAD
        setExtension(artifact.getType());
=======

        if (artifact.getFile() != null)
        {
            String extension = artifact.getFile().getAbsolutePath();
            extension = extension.substring(extension.lastIndexOf('.'), extension.length());

            setExtension(extension);
        }
        else if (StringUtils.isNotBlank(artifact.getType()))
        {
            setExtension(artifact.getType());
        }
        else
        {
            setExtension("jar");
        }
>>>>>>> 9d6671d7
    }

    @Override
    public String toPath()
    {
        try
        {
            return ArtifactUtils.convertArtifactToPath(toArtifact());
        }
        catch (Exception e)
        {
            //e.printStackTrace();
            return getCoordinates().toString();
        }
    }

    public Artifact toArtifact()
    {
        return new DefaultArtifact(getGroupId(),
                                   getArtifactId(),
                                   getVersion(),
                                   "compile",
                                   getExtension(),
                                   getClassifier(),
                                   new DefaultArtifactHandler(getExtension()));
    }

    @XmlAttribute(name = "groupId")
    public String getGroupId()
    {
        return groupId;
    }

    public void setGroupId(String groupId)
    {
        this.groupId = groupId;
        setCoordinate(GROUPID, this.groupId);
    }

    @XmlAttribute(name = "artifactId")
    public String getArtifactId()
    {
        return artifactId;
    }

    public void setArtifactId(String artifactId)
    {
        this.artifactId = artifactId;
        setCoordinate(ARTIFACTID, this.artifactId);
    }

    @Override
    public String getId()
    {
        return artifactId;
    }

    @Override
    public void setId(String id)
    {
        setArtifactId(id);
    }

    @Override
    @XmlAttribute(name = "version")
    public String getVersion()
    {
        return version;
    }

    @Override
    public void setVersion(String version)
    {
        this.version = version;
        setCoordinate(VERSION, this.version);
    }

    @XmlAttribute(name = "classifier")
    public String getClassifier()
    {
        return classifier;
    }

    public void setClassifier(String classifier)
    {
        this.classifier = classifier;
        setCoordinate(CLASSIFIER, this.classifier);
    }

    @XmlAttribute(name = "extension")
    public String getExtension()
    {
        return extension;
    }

    public void setExtension(String extension)
    {
        this.extension = extension;
        setCoordinate(EXTENSION, this.extension);
    }

    @Override
    public ComparableVersion getNativeVersion()
    {
        String versionLocal = getVersion();
        if (versionLocal == null)
        {
            return null;
        }
        return new ComparableVersion(versionLocal);
    }

    @Override
    public String toString()
    {
        return "MavenArtifactCoordinates{" + "groupId='" + groupId + '\'' + ", artifactId='" + artifactId + '\'' +
               ", version='" + version + '\'' + ", classifier='" + classifier + '\'' + ", extension='" + extension +
               '\'' + ", as path: " + toPath() + '}';
    }
}<|MERGE_RESOLUTION|>--- conflicted
+++ resolved
@@ -100,10 +100,6 @@
         setArtifactId(artifact.getArtifactId());
         setVersion(artifact.getVersion());
         setClassifier(artifact.getClassifier());
-<<<<<<< HEAD
-        setExtension(artifact.getType());
-=======
-
         if (artifact.getFile() != null)
         {
             String extension = artifact.getFile().getAbsolutePath();
@@ -119,7 +115,6 @@
         {
             setExtension("jar");
         }
->>>>>>> 9d6671d7
     }
 
     @Override
