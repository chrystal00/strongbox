package org.carlspring.strongbox.services.impl;

import java.io.IOException;
<<<<<<< HEAD
=======
import java.nio.file.Files;
>>>>>>> 6c8e84df
import java.util.Map;

import javax.inject.Inject;

import org.carlspring.strongbox.artifact.locator.ArtifactDirectoryLocator;
import org.carlspring.strongbox.configuration.Configuration;
import org.carlspring.strongbox.configuration.ConfigurationManager;
import org.carlspring.strongbox.locator.handlers.MavenIndexerManagementOperation;
import org.carlspring.strongbox.providers.io.RepositoryPath;
import org.carlspring.strongbox.providers.layout.LayoutProvider;
import org.carlspring.strongbox.providers.layout.LayoutProviderRegistry;
import org.carlspring.strongbox.repository.MavenRepositoryFeatures;
import org.carlspring.strongbox.services.ArtifactIndexesService;
import org.carlspring.strongbox.storage.Storage;
import org.carlspring.strongbox.storage.indexing.RepositoryIndexManager;
import org.carlspring.strongbox.storage.repository.Repository;
import org.slf4j.Logger;
import org.slf4j.LoggerFactory;
import org.springframework.stereotype.Component;

/**
 * @author Kate Novik.
 */
@Component("artifactIndexesService")
public class ArtifactIndexesServiceImpl
        implements ArtifactIndexesService
{

    private static final Logger logger = LoggerFactory.getLogger(ArtifactIndexesServiceImpl.class);

    @Inject
    private ConfigurationManager configurationManager;
    @Inject
    private RepositoryIndexManager repositoryIndexManager;
<<<<<<< HEAD
    @Inject
    private LayoutProviderRegistry layoutProviderRegistry;
    @Inject
    private StorageProviderRegistry storageProviderRegistry;
=======

    @Inject
    private LayoutProviderRegistry layoutProviderRegistry;
>>>>>>> 6c8e84df

    @Override
    public void rebuildIndex(String storageId,
                             String repositoryId,
                             String artifactPath)
            throws IOException
    {
        Storage storage = getConfiguration().getStorage(storageId);
        Repository repository = storage.getRepository(repositoryId);
        if (!repository.isIndexingEnabled())
        {
            return;
        }
        
        LayoutProvider layoutProvider = layoutProviderRegistry.getProvider(repository.getLayout());
<<<<<<< HEAD
        StorageProvider storageProvider = storageProviderRegistry.getProvider(repository.getImplementation());
        
        RepositoryPath repostitoryPath = layoutProvider.resolve(repository);
        if (artifactPath != null && artifactPath.trim().length() > 0)
        {
            repostitoryPath = repostitoryPath.resolve(artifactPath);
        }
=======
        RepositoryPath repostitoryPath = layoutProvider.resolve(repository, artifactPath);
>>>>>>> 6c8e84df
        
        MavenIndexerManagementOperation operation = new MavenIndexerManagementOperation(repositoryIndexManager);

        operation.setStorage(storage);
        //noinspection ConstantConditions
        operation.setBasePath(repostitoryPath);

        ArtifactDirectoryLocator locator = new ArtifactDirectoryLocator();
        locator.setOperation(operation);
        locator.locateArtifactDirectories();

        MavenRepositoryFeatures features = (MavenRepositoryFeatures) layoutProvider.getRepositoryFeatures();

        features.pack(storageId, repositoryId);
    }

    @Override
    public void rebuildIndexes(String storageId)
            throws IOException
    {
        Map<String, Repository> repositories = getRepositories(storageId);

        logger.debug("Rebuilding indexes for repositories " + repositories.keySet());

        for (String repository : repositories.keySet())
        {
            rebuildIndex(storageId, repository, null);
        }
    }

    @Override
    public void rebuildIndexes()
            throws IOException
    {
        Map<String, Storage> storages = getStorages();
        for (String storageId : storages.keySet())
        {
            rebuildIndexes(storageId);
        }
    }

    private Configuration getConfiguration()
    {
        return configurationManager.getConfiguration();
    }

    private Map<String, Storage> getStorages()
    {
        return getConfiguration().getStorages();
    }

    private Map<String, Repository> getRepositories(String storageId)
    {
        return getStorages().get(storageId)
                            .getRepositories();
    }

}<|MERGE_RESOLUTION|>--- conflicted
+++ resolved
@@ -1,10 +1,6 @@
 package org.carlspring.strongbox.services.impl;
 
 import java.io.IOException;
-<<<<<<< HEAD
-=======
-import java.nio.file.Files;
->>>>>>> 6c8e84df
 import java.util.Map;
 
 import javax.inject.Inject;
@@ -39,17 +35,8 @@
     private ConfigurationManager configurationManager;
     @Inject
     private RepositoryIndexManager repositoryIndexManager;
-<<<<<<< HEAD
     @Inject
     private LayoutProviderRegistry layoutProviderRegistry;
-    @Inject
-    private StorageProviderRegistry storageProviderRegistry;
-=======
-
-    @Inject
-    private LayoutProviderRegistry layoutProviderRegistry;
->>>>>>> 6c8e84df
-
     @Override
     public void rebuildIndex(String storageId,
                              String repositoryId,
@@ -64,7 +51,6 @@
         }
         
         LayoutProvider layoutProvider = layoutProviderRegistry.getProvider(repository.getLayout());
-<<<<<<< HEAD
         StorageProvider storageProvider = storageProviderRegistry.getProvider(repository.getImplementation());
         
         RepositoryPath repostitoryPath = layoutProvider.resolve(repository);
@@ -72,9 +58,6 @@
         {
             repostitoryPath = repostitoryPath.resolve(artifactPath);
         }
-=======
-        RepositoryPath repostitoryPath = layoutProvider.resolve(repository, artifactPath);
->>>>>>> 6c8e84df
         
         MavenIndexerManagementOperation operation = new MavenIndexerManagementOperation(repositoryIndexManager);
 
