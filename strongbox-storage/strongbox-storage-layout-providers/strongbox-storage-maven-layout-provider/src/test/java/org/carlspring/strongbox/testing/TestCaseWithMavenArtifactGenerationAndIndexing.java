--- conflicted
+++ resolved
@@ -1,35 +1,10 @@
 package org.carlspring.strongbox.testing;
 
-<<<<<<< HEAD
 import org.carlspring.strongbox.artifact.locator.ArtifactDirectoryLocator;
 import org.carlspring.strongbox.configuration.ConfigurationManager;
 import org.carlspring.strongbox.locator.handlers.GenerateMavenMetadataOperation;
 import org.carlspring.strongbox.providers.io.RepositoryPath;
 import org.carlspring.strongbox.providers.layout.LayoutProvider;
-=======
-import static org.junit.Assert.assertTrue;
-
-import java.io.IOException;
-import java.security.NoSuchAlgorithmException;
-import java.util.ArrayList;
-import java.util.Arrays;
-import java.util.LinkedHashSet;
-import java.util.List;
-import java.util.Set;
-
-import javax.inject.Inject;
-import javax.xml.bind.JAXBException;
-
-import org.apache.lucene.document.Document;
-import org.apache.lucene.index.IndexReader;
-import org.apache.lucene.index.MultiFields;
-import org.apache.lucene.search.IndexSearcher;
-import org.apache.lucene.util.Bits;
-import org.apache.maven.index.ArtifactInfo;
-import org.apache.maven.index.context.IndexUtils;
-import org.apache.maven.index.context.IndexingContext;
-import org.carlspring.strongbox.configuration.ConfigurationManager;
->>>>>>> ba769299
 import org.carlspring.strongbox.providers.layout.LayoutProviderRegistry;
 import org.carlspring.strongbox.providers.search.MavenIndexerSearchProvider;
 import org.carlspring.strongbox.providers.search.SearchException;
@@ -52,9 +27,26 @@
 import org.carlspring.strongbox.storage.routing.RuleSet;
 import org.carlspring.strongbox.storage.search.SearchRequest;
 import org.carlspring.strongbox.xml.configuration.repository.MavenRepositoryConfiguration;
+
+import javax.inject.Inject;
+import javax.xml.bind.JAXBException;
+import java.io.IOException;
+import java.security.NoSuchAlgorithmException;
+import java.util.*;
+
+import org.apache.lucene.document.Document;
+import org.apache.lucene.index.IndexReader;
+import org.apache.lucene.index.MultiFields;
+import org.apache.lucene.search.IndexSearcher;
+import org.apache.lucene.util.Bits;
+import org.apache.maven.index.ArtifactInfo;
+import org.apache.maven.index.context.IndexUtils;
+import org.apache.maven.index.context.IndexingContext;
 import org.codehaus.plexus.util.xml.pull.XmlPullParserException;
 import org.slf4j.Logger;
 import org.slf4j.LoggerFactory;
+import static org.junit.Assert.assertTrue;
+
 /**
  * @author carlspring
  */
@@ -62,12 +54,9 @@
         extends TestCaseWithMavenArtifactGeneration
 {
 
+    public static final int ROUTING_RULE_TYPE_DENIED = 0;
+    public static final int ROUTING_RULE_TYPE_ACCEPTED = 1;
     private static final Logger logger = LoggerFactory.getLogger(TestCaseWithMavenArtifactGenerationAndIndexing.class);
-
-    public static final int ROUTING_RULE_TYPE_DENIED = 0;
-
-    public static final int ROUTING_RULE_TYPE_ACCEPTED = 1;
-
     @Inject
     protected RepositoryIndexManager repositoryIndexManager;
 
@@ -204,9 +193,9 @@
         }
 
         Repository repository = configurationManagementService.getConfiguration()
-                .getStorage(storageId)
-                .getRepository(repositoryId);
-        
+                                                              .getStorage(storageId)
+                                                              .getRepository(repositoryId);
+
         if (features.isIndexingEnabled(repository))
         {
             features.reIndex(storageId, repositoryId, ga.replaceAll("\\.", "/").replaceAll("\\:", "\\/"));
@@ -339,7 +328,7 @@
         locator.setOperation(new GenerateMavenMetadataOperation(mavenMetadataManager));
         locator.locateArtifactDirectories();
     }
-
+ 
     public void assertIndexContainsArtifact(String storageId,
                                             String repositoryId,
                                             String query)
