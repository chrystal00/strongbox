package org.carlspring.strongbox.cron.jobs;

import org.carlspring.strongbox.cron.domain.CronTaskConfigurationDto;
import org.carlspring.strongbox.cron.services.CronTaskConfigurationService;
import org.carlspring.strongbox.cron.services.JobManager;
import org.carlspring.strongbox.event.cron.CronTaskEvent;
import org.carlspring.strongbox.event.cron.CronTaskEventListenerRegistry;
import org.carlspring.strongbox.event.cron.CronTaskEventTypeEnum;
import org.carlspring.strongbox.testing.TestCaseWithMavenArtifactGenerationAndIndexing;

import javax.inject.Inject;
import java.util.LinkedHashMap;
import java.util.Map;
import java.util.concurrent.atomic.AtomicBoolean;
import java.util.function.Consumer;

import org.springframework.beans.BeansException;
import org.springframework.context.ApplicationContext;
import org.springframework.context.ApplicationContextAware;
import org.springframework.context.ApplicationListener;
import org.springframework.context.ConfigurableApplicationContext;
<<<<<<< HEAD
import static org.junit.jupiter.api.Assertions.assertNotNull;
=======
>>>>>>> 433533a9

/**
 * @author carlspring
 */
public class BaseCronJobWithMavenIndexingTestCase
        extends TestCaseWithMavenArtifactGenerationAndIndexing implements ApplicationContextAware, ApplicationListener<CronTaskEvent>
{

    protected static final long EVENT_TIMEOUT_SECONDS = 10L;

    @Inject
    protected CronTaskEventListenerRegistry cronTaskEventListenerRegistry;

    @Inject
    protected CronTaskConfigurationService cronTaskConfigurationService;

    @Inject
    protected JobManager jobManager;

    /**
     * A map containing the cron task configurations used by this test.
     */
    protected Map<String, CronTaskConfigurationDto> cronTaskConfigurations = new LinkedHashMap<>();

    protected int expectedEventType = CronTaskEventTypeEnum.EVENT_CRON_TASK_EXECUTION_COMPLETE.getType();

    protected CronTaskEvent receivedEvent;

    protected AtomicBoolean receivedExpectedEvent = new AtomicBoolean(false);

    protected String expectedJobName;
    
    

    @Override
    public void onApplicationEvent(CronTaskEvent event)
    {
        handle(event);
    }

    @Override
    public void setApplicationContext(ApplicationContext applicationContext)
        throws BeansException
    {
        ((ConfigurableApplicationContext)applicationContext).addApplicationListener(this);
    }

    protected CronTaskConfigurationDto addCronJobConfig(String jobName,
                                                        Class<? extends JavaCronJob> className,
                                                        String storageId,
                                                        String repositoryId)
            throws Exception
    {
        return addCronJobConfig(jobName, className, storageId, repositoryId, null);
    }

    protected CronTaskConfigurationDto addCronJobConfig(String jobName,
                                                        Class<? extends JavaCronJob> className,
                                                        String storageId,
                                                        String repositoryId,
                                                        Consumer<Map<String, String>> additionalProperties)
            throws Exception
    {
        Map<String, String> properties = new LinkedHashMap<>();
        properties.put("cronExpression", "0 11 11 11 11 ? 2100");
        properties.put("storageId", storageId);
        properties.put("repositoryId", repositoryId);
        if (additionalProperties != null)
        {
            additionalProperties.accept(properties);
        }
        return addCronJobConfig(jobName, className, properties);
    }

    protected CronTaskConfigurationDto addCronJobConfig(String jobName,
                                                        Class<? extends JavaCronJob> className,
                                                        Map<String, String> properties)
            throws Exception
    {
        CronTaskConfigurationDto cronTaskConfiguration = new CronTaskConfigurationDto();
        cronTaskConfiguration.setOneTimeExecution(true);
        cronTaskConfiguration.setImmediateExecution(true);
        cronTaskConfiguration.setName(jobName);
        cronTaskConfiguration.addProperty("jobClass", className.getName());

        for (String propertyKey : properties.keySet())
        {
            cronTaskConfiguration.addProperty(propertyKey, properties.get(propertyKey));
        }

        cronTaskConfigurationService.saveConfiguration(cronTaskConfiguration);

<<<<<<< HEAD
        CronTaskConfigurationDto configuration = cronTaskConfigurationService.getTaskConfigurationDto(jobName);

        assertNotNull(configuration, "Failed to save cron configuration!");

        addCronTaskConfiguration(jobName, configuration);
=======
        addCronTaskConfiguration(jobName, cronTaskConfiguration);
>>>>>>> 433533a9

        return cronTaskConfiguration;
    }

    public void handle(CronTaskEvent event)
    {
        if (event.getType() == expectedEventType && expectedJobName.equals(event.getName()))
        {
            receivedExpectedEvent.set(true);
            receivedEvent = event;
        }
    }

    public CronTaskConfigurationDto addCronTaskConfiguration(String key,
                                                             CronTaskConfigurationDto value)
    {
        return cronTaskConfigurations.put(key, value);
    }

}<|MERGE_RESOLUTION|>--- conflicted
+++ resolved
@@ -19,10 +19,6 @@
 import org.springframework.context.ApplicationContextAware;
 import org.springframework.context.ApplicationListener;
 import org.springframework.context.ConfigurableApplicationContext;
-<<<<<<< HEAD
-import static org.junit.jupiter.api.Assertions.assertNotNull;
-=======
->>>>>>> 433533a9
 
 /**
  * @author carlspring
@@ -115,15 +111,7 @@
 
         cronTaskConfigurationService.saveConfiguration(cronTaskConfiguration);
 
-<<<<<<< HEAD
-        CronTaskConfigurationDto configuration = cronTaskConfigurationService.getTaskConfigurationDto(jobName);
-
-        assertNotNull(configuration, "Failed to save cron configuration!");
-
-        addCronTaskConfiguration(jobName, configuration);
-=======
         addCronTaskConfiguration(jobName, cronTaskConfiguration);
->>>>>>> 433533a9
 
         return cronTaskConfiguration;
     }
