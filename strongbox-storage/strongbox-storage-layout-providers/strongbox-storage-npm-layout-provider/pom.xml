--- conflicted
+++ resolved
@@ -257,17 +257,12 @@
         </dependency>
         
         <dependency>
-<<<<<<< HEAD
+            <groupId>org.mockito</groupId>
+            <artifactId>mockito-core</artifactId>
+        </dependency>
+        <dependency>
             <groupId>org.junit.jupiter</groupId>
             <artifactId>junit-jupiter-engine</artifactId>
-=======
-            <groupId>org.mockito</groupId>
-            <artifactId>mockito-core</artifactId>
-        </dependency>
-        <dependency>
-            <groupId>junit</groupId>
-            <artifactId>junit</artifactId>
->>>>>>> 433533a9
         </dependency>
         <dependency>
             <groupId>org.hamcrest</groupId>
