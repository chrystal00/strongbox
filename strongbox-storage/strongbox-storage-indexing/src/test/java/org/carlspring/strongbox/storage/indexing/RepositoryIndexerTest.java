--- conflicted
+++ resolved
@@ -57,48 +57,20 @@
         // final RepositoryIndexer i = new RepositoryIndexer("releases", REPOSITORY_BASEDIR, INDEX_DIR);
         final RepositoryIndexer repositoryIndexer = repositoryIndexManager.getRepositoryIndex("storage0:releases");
 
-<<<<<<< HEAD
-        try
-        {
-            final int x = repositoryIndexer.index(new File("org/carlspring/strongbox/strongbox-commons"));
-
-            Assert.assertEquals("two artifacts expected",
-                                6,  // one is jar another pom, both would be added into the same Lucene document
-                                x);
-
-            Set<ArtifactInfo> search = repositoryIndexer.search("org.carlspring.strongbox",
-                                                                "strongbox-commons",
-                                                                null,
-                                                                null,
-                                                                null);
-            for (final ArtifactInfo ai : search)
-            {
-                System.out.println(ai.getGroupId() + " / " +
-                                   ai.getArtifactId() + " / " +
-                                   ai.getVersion() + " / " +
-                                   ai.getDescription());
-            }
-
-            Assert.assertEquals("Only three versions of the strongbox-commons artifact were expected!", 3, search.size());
-
-            repositoryIndexer.delete(search);
-            search = repositoryIndexer.search("org.carlspring.strongbox", "strongbox-commons", "1.0", null, null);
-
-            Assert.assertEquals("org.carlspring.strongbox:strongbox-commons:1.0 should have been deleted!", search.size(), 0);
-        }
-        finally
-=======
         final int x = repositoryIndexer.index(new File("org/carlspring/strongbox/strongbox-commons"));
 
         Assert.assertEquals("6 artifacts expected!",
                             6,  // one is jar another pom, both would be added into the same Lucene document
                             x);
 
-        Set<ArtifactInfo> search = repositoryIndexer.search("org.carlspring.strongbox", "strongbox-commons", null, null, null);
+        Set<ArtifactInfo> search = repositoryIndexer.search("org.carlspring.strongbox",
+                                                            "strongbox-commons",
+                                                            null,
+                                                            null,
+                                                            null);
         for (final ArtifactInfo ai : search)
->>>>>>> d3dfa96f
         {
-            System.out.println(ai.groupId + " / " + ai.artifactId + " / " + ai.version + " / " + ai.description);
+            System.out.println(ai.getGroupId() + " / " + ai.getArtifactId() + " / " + ai.getVersion() + " / " + ai.getDescription());
         }
 
         Assert.assertEquals("Only three versions of the strongbox-commons artifact were expected!", 3, search.size());
