package org.carlspring.strongbox.storage.metadata;

import java.io.File;
import java.io.FileNotFoundException;
import java.nio.file.Files;
import java.nio.file.Path;
import java.text.SimpleDateFormat;
import java.util.Calendar;
import java.util.Collections;
import java.util.List;

import org.apache.maven.artifact.Artifact;
import org.apache.maven.artifact.repository.metadata.Metadata;
import org.apache.maven.artifact.repository.metadata.Snapshot;
import org.apache.maven.artifact.repository.metadata.SnapshotVersion;
import org.apache.maven.artifact.repository.metadata.Versioning;
import org.carlspring.maven.commons.DetachedArtifact;
import org.carlspring.maven.commons.util.ArtifactUtils;
import org.springframework.util.StringUtils;

/**
 * @author mtodorov
 */
public class MetadataHelper
{

    private static final String MAVEN_METADATA_XML = "maven-metadata.xml";
    private static SimpleDateFormat LAST_UPDATED_FIELD_FORMATTER;


    private MetadataHelper()
    {
    }

    public static SimpleDateFormat getDateFormatInstance()
    {
        if (LAST_UPDATED_FIELD_FORMATTER == null)
        {
            LAST_UPDATED_FIELD_FORMATTER = new SimpleDateFormat("yyyyMMddHHmmss");
        }

        return LAST_UPDATED_FIELD_FORMATTER;
    }

    public static void setLastUpdated(Versioning versioning)
    {
        if (versioning != null)
        {
            versioning.setLastUpdated(getDateFormatInstance().format(Calendar.getInstance().getTime()));
        }
    }

    public static void setLatest(Metadata metadata)
    {
        setLatest(metadata, null);
    }

    /**
     * Sets the "latest" field.
     *
     * @param metadata          The metadata to apply this to.
     * @param currentLatest     Only pass this in, if this is delete mode, otherwise
     *                          this method will figure things out on it's own.
     */
    public static void setLatest(Metadata metadata, String currentLatest)
    {
        Versioning versioning = metadata.getVersioning() != null ? metadata.getVersioning() : new Versioning();
        if (metadata.getVersioning() == null)
        {
            metadata.setVersioning(versioning);
        }

        List<String> versions = versioning.getVersions();

        sortVersions(versions);

        if (currentLatest != null &&
            versioning.getLatest() != null && versioning.getLatest().equals(currentLatest))
        {
            // Delete mode:
            if (versions.size() > 1)
            {
                // TODO: Is this the right thing to do?
                versioning.setLatest(versions.get(versions.size() - 2));
            }
            else
            {
                // TODO: Figure out what we should do in case there are no other available versions
            }
        }
        else
        {
            // Regular mode
            versioning.setLatest(versions.get(versions.size() - 1));
        }
    }

    /**
     * @param metadata          The metadata to apply this to.
     */
    public static void setRelease(Metadata metadata)
    {
        setRelease(metadata, null);
    }

    /**
     * Sets the "release" field.
     *
     * @param metadata          The metadata to apply this to.
     * @param currentRelease    Only pass this in, if this is delete mode, otherwise
     *                          this method will figure things out on it's own.
     */
    public static void setRelease(Metadata metadata, String currentRelease)
    {
        Versioning versioning = metadata.getVersioning() != null ? metadata.getVersioning() : new Versioning();
        if (metadata.getVersioning() == null)
        {
            metadata.setVersioning(versioning);
        }

        List<String> versions = versioning.getVersions();

        sortVersions(versions);

        if (currentRelease != null &&
            versioning.getRelease()!= null && versioning.getRelease().equals(currentRelease))
        {
            // Delete mode:
            if (versions.size() > 1)
            {
                versioning.setRelease(versions.get(versions.size() - 2));
            }
            else
            {
                // TODO: Figure out what we should do in case there are no other available versions
            }
        }
        else
        {
            // Regular mode
            versioning.setRelease(versions.get(versions.size() - 1));
        }
    }

    private static void sortVersions(List<String> versions)
    {
        // Sort the versions in order to set <release> by figuring out the most recent upload
        if (versions != null)
        {
            Collections.sort(versions);
        }
    }

    public static SnapshotVersion createSnapshotVersion(String groupId,
                                                        String artifactId,
                                                        String version,
                                                        String classifier,
                                                        String extension)
    {
        Artifact artifact = new DetachedArtifact(groupId, artifactId, version, null, classifier);

        return createSnapshotVersion(artifact, extension);
    }

    public static SnapshotVersion createSnapshotVersion(Artifact artifact, String extension)
    {
        SnapshotVersion snapshotVersion = new SnapshotVersion();
        snapshotVersion.setVersion(artifact.getVersion());
        snapshotVersion.setExtension(extension);
        snapshotVersion.setUpdated(getDateFormatInstance().format(Calendar.getInstance().getTime()));

        if (artifact.getClassifier() != null)
        {
            snapshotVersion.setClassifier(artifact.getClassifier());
        }

        return snapshotVersion;
    }

    public static void setupSnapshotVersioning(Versioning snapshotVersioning)
    {
        if (!snapshotVersioning.getSnapshotVersions().isEmpty())
        {
            SnapshotVersion latestSnapshot = snapshotVersioning.getSnapshotVersions().get(snapshotVersioning.getSnapshotVersions().size() - 1);

            String timestamp = ArtifactUtils.getSnapshotTimestamp(latestSnapshot.getVersion());
            // Potentially revisit this for timestamps with custom formats
            int buildNumber = Integer.parseInt(ArtifactUtils.getSnapshotBuildNumber(latestSnapshot.getVersion()));

            if (!StringUtils.isEmpty(timestamp) || !StringUtils.isEmpty(buildNumber))
            {
                Snapshot snapshot = new Snapshot();

                snapshot.setTimestamp(timestamp);
                snapshot.setBuildNumber(buildNumber);

                snapshotVersioning.setSnapshot(snapshot);
            }
        }
    }

    public static boolean containsTimestampedSnapshotVersion(Metadata metadata,
                                                             String timestampedSnapshotVersion)
    {
        return containsTimestampedSnapshotVersion(metadata, timestampedSnapshotVersion, null);
    }

    public static boolean containsTimestampedSnapshotVersion(Metadata metadata,
                                                             String timestampedSnapshotVersion,
                                                             String classifier)
    {
        for (SnapshotVersion snapshotVersion : metadata.getVersioning().getSnapshotVersions())
        {
            if (snapshotVersion.getVersion().equals(timestampedSnapshotVersion) 
                && classifier == null || snapshotVersion.getClassifier().equals(classifier))
            {
                return true;
            }
        }

        return false;
    }

    public static boolean containsVersion(Metadata metadata,
                                          String version)
    {
        return metadata.getVersioning().getVersions().contains(version);
    }

    /**
     * Returns artifact metadata File
     *
     * @param artifactBasePath Path
     * @return File
     */
    public static Path getMetadataFile(Path artifactBasePath)
        throws FileNotFoundException
    {
        if (Files.exists(artifactBasePath))
        {
<<<<<<< HEAD
            return artifactBasePath.resolve("maven-metadata.xml");
        } else
        {
            throw new FileNotFoundException(
                    String.format("Could not find metadata: artifatcBasePath-[%s]; metadataFileName-[%s]",
                                  artifactBasePath, "maven-metadata.xml"));
=======
            return artifactBasePath.resolve(MAVEN_METADATA_XML);
        }
        else
        {
            throw new FileNotFoundException(
                    String.format("Could not find metadata: artifatcBasePath-[%s]; metadataFileName-[%s]",
                                  artifactBasePath, MAVEN_METADATA_XML));
>>>>>>> 600d1a36
        }
    }

    public static File getArtifactMetadataFile(Path artifactBasePath)
    {
        return getMetadataFile(artifactBasePath, null, MetadataType.ARTIFACT_ROOT_LEVEL);
    }

    public static File getSnapshotMetadataFile(Path artifactBasePath, String version)
    {
        return getMetadataFile(artifactBasePath, version, MetadataType.SNAPSHOT_VERSION_LEVEL);
    }

    public static File getPluginMetadataFile(Path artifactBasePath)
    {
        return getMetadataFile(artifactBasePath, null, MetadataType.PLUGIN_GROUP_LEVEL);
    }

    /**
     * Returns artifact metadata File
     *
     * @param artifactBasePath Path
     * @return File
     */
    public static File getMetadataFile(Path artifactBasePath, String version, MetadataType metadataType)
    {
        switch (metadataType)
        {
            case PLUGIN_GROUP_LEVEL:
                return new File(artifactBasePath.getParent().toFile().getAbsolutePath() + "/" + MAVEN_METADATA_XML);
            case SNAPSHOT_VERSION_LEVEL:
                return new File(artifactBasePath.toFile().getAbsolutePath() + "/" + version + "/" + MAVEN_METADATA_XML);
            case ARTIFACT_ROOT_LEVEL:
            default:
                return new File(artifactBasePath.toFile().getAbsolutePath() + "/" + MAVEN_METADATA_XML);
        }
    }

    public static Path getMetadataPath(Path artifactBasePath, String version, MetadataType metadataType)
    {
        return getMetadataFile(artifactBasePath, version, metadataType).toPath();
    }

}<|MERGE_RESOLUTION|>--- conflicted
+++ resolved
@@ -238,14 +238,6 @@
     {
         if (Files.exists(artifactBasePath))
         {
-<<<<<<< HEAD
-            return artifactBasePath.resolve("maven-metadata.xml");
-        } else
-        {
-            throw new FileNotFoundException(
-                    String.format("Could not find metadata: artifatcBasePath-[%s]; metadataFileName-[%s]",
-                                  artifactBasePath, "maven-metadata.xml"));
-=======
             return artifactBasePath.resolve(MAVEN_METADATA_XML);
         }
         else
@@ -253,7 +245,6 @@
             throw new FileNotFoundException(
                     String.format("Could not find metadata: artifatcBasePath-[%s]; metadataFileName-[%s]",
                                   artifactBasePath, MAVEN_METADATA_XML));
->>>>>>> 600d1a36
         }
     }
 
