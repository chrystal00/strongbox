package org.carlspring.strongbox.cron.services.impl;

import org.carlspring.strongbox.cron.jobs.AbstractCronJob;
import org.carlspring.strongbox.cron.domain.CronTaskConfiguration;
import org.carlspring.strongbox.cron.exceptions.CronTaskException;
import org.carlspring.strongbox.cron.exceptions.CronTaskNotFoundException;
import org.carlspring.strongbox.cron.domain.GroovyScriptNames;
import org.carlspring.strongbox.cron.services.CronJobSchedulerService;
import org.carlspring.strongbox.cron.services.CronTaskConfigurationService;
import org.carlspring.strongbox.cron.services.CronTaskDataService;
import org.carlspring.strongbox.event.cron.CronTaskEventListenerRegistry;

import javax.inject.Inject;
import java.util.List;
import java.util.Optional;

import org.apache.commons.collections.IteratorUtils;
import org.quartz.SchedulerException;
import org.slf4j.Logger;
import org.slf4j.LoggerFactory;
import org.springframework.stereotype.Service;
import org.springframework.transaction.annotation.Transactional;

@Service
@Transactional
class CronTaskConfigurationServiceImpl
        implements CronTaskConfigurationService
{

    private final Logger logger = LoggerFactory.getLogger(CronTaskConfigurationServiceImpl.class);

    @Inject
    protected CronTaskEventListenerRegistry cronTaskEventListenerRegistry;

    @Inject
    private CronTaskDataService cronTaskDataService;

    @Inject
    private CronJobSchedulerService cronJobSchedulerService;


    public void saveConfiguration(CronTaskConfiguration configuration)
            throws ClassNotFoundException,
                   SchedulerException,
                   CronTaskException,
                   IllegalAccessException,
                   InstantiationException
    {
        logger.debug("CronTaskConfigurationService.saveConfiguration()");

<<<<<<< HEAD
        if (!cronTaskConfiguration.contains("cronExpression"))
=======
        if (!configuration.contain("cronExpression"))
>>>>>>> 87b650aa
        {
            throw new CronTaskException("cronExpression property does not exists");
        }

        cronTaskDataService.save(configuration);

<<<<<<< HEAD
        if (cronTaskConfiguration.contains("jobClass"))
=======
        cronTaskEventListenerRegistry.dispatchCronTaskCreatedEvent(configuration.getName());

        if (configuration.contain("jobClass"))
>>>>>>> 87b650aa
        {
            Class c = Class.forName(configuration.getProperty("jobClass"));
            Object classInstance = c.newInstance();

            logger.debug("> " + c.getSuperclass().getCanonicalName());

            if (!(classInstance instanceof AbstractCronJob))
            {
                throw new CronTaskException(c + " does not extend " + AbstractCronJob.class);
            }

            cronJobSchedulerService.scheduleJob(configuration);

            if (configuration.shouldExecuteImmediately())
            {
                cronJobSchedulerService.executeJob(configuration);
            }
        }
    }

    public void deleteConfiguration(CronTaskConfiguration configuration)
            throws SchedulerException,
                   CronTaskNotFoundException,
                   ClassNotFoundException
    {
        logger.debug("CronTaskConfigurationService.deleteConfiguration()");

        cronTaskDataService.delete(configuration);
        cronJobSchedulerService.deleteJob(configuration);

        cronTaskEventListenerRegistry.dispatchCronTaskDeletedEvent(configuration.getName());
    }

    public List<CronTaskConfiguration> getConfiguration(String name)
    {
        return cronTaskDataService.findByName(name);
    }

    @Override
    public CronTaskConfiguration findOne(String name)
    {
        List<CronTaskConfiguration> configurations = getConfiguration(name);
        if (configurations == null || configurations.isEmpty())
        {
            return null;
        }

        return configurations.get(0);
    }

    public List<CronTaskConfiguration> getConfigurations()
    {
        logger.debug("CronTaskConfigurationService.getConfigurations()");

        Optional<List<CronTaskConfiguration>> optional = cronTaskDataService.findAll();

        return (List<CronTaskConfiguration>) (optional.isPresent() ? optional.get() :
                                              IteratorUtils.toList(optional.get().iterator()));
    }

    public GroovyScriptNames getGroovyScriptsName()
    {
        logger.debug("CronTaskConfigurationService.getGroovyScriptsName");

        return cronJobSchedulerService.getGroovyScriptsName();
    }
}<|MERGE_RESOLUTION|>--- conflicted
+++ resolved
@@ -48,24 +48,16 @@
     {
         logger.debug("CronTaskConfigurationService.saveConfiguration()");
 
-<<<<<<< HEAD
-        if (!cronTaskConfiguration.contains("cronExpression"))
-=======
-        if (!configuration.contain("cronExpression"))
->>>>>>> 87b650aa
+        if (!configuration.contains("cronExpression"))
         {
             throw new CronTaskException("cronExpression property does not exists");
         }
 
         cronTaskDataService.save(configuration);
 
-<<<<<<< HEAD
-        if (cronTaskConfiguration.contains("jobClass"))
-=======
         cronTaskEventListenerRegistry.dispatchCronTaskCreatedEvent(configuration.getName());
 
-        if (configuration.contain("jobClass"))
->>>>>>> 87b650aa
+        if (configuration.contains("jobClass"))
         {
             Class c = Class.forName(configuration.getProperty("jobClass"));
             Object classInstance = c.newInstance();
