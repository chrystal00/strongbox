package org.carlspring.strongbox.cron.jobs;

import org.carlspring.strongbox.cron.domain.CronTaskConfigurationDto;
import org.carlspring.strongbox.cron.services.CronTaskConfigurationService;
import org.carlspring.strongbox.event.cron.CronTaskEvent;
import org.carlspring.strongbox.event.cron.CronTaskEventListenerRegistry;
import org.carlspring.strongbox.event.cron.CronTaskEventTypeEnum;

import javax.inject.Inject;

import org.slf4j.Logger;
import org.slf4j.LoggerFactory;
import org.springframework.beans.BeansException;
import org.springframework.context.ApplicationContext;
import org.springframework.context.ApplicationContextAware;
import org.springframework.context.ApplicationListener;
import org.springframework.context.ConfigurableApplicationContext;
<<<<<<< HEAD
import static org.junit.jupiter.api.Assertions.assertNotNull;
=======
>>>>>>> 433533a9

/**
 * @author carlspring
 */
abstract class BaseCronTestCase implements ApplicationListener<CronTaskEvent>, ApplicationContextAware
{

    public static final long CRON_TASK_CHECK_INTERVAL = 500L;

    private final Logger logger = LoggerFactory.getLogger(getClass());

    @Inject
    protected CronTaskEventListenerRegistry cronTaskEventListenerRegistry;

    @Inject
    protected CronTaskConfigurationService cronTaskConfigurationService;

    protected String expectedCronTaskName;

    protected int expectedEventType = CronTaskEventTypeEnum.EVENT_CRON_TASK_EXECUTION_COMPLETE.getType();

    protected CronTaskEvent receivedEvent;

    protected boolean receivedExpectedEvent;
    
    @Override
    public void setApplicationContext(ApplicationContext applicationContext)
        throws BeansException
    {
        ((ConfigurableApplicationContext) applicationContext).addApplicationListener(this);
    }

    public CronTaskConfigurationDto addCronJobConfig(CronTaskConfigurationDto cronTaskConfiguration)
            throws Exception
    {
        cronTaskConfigurationService.saveConfiguration(cronTaskConfiguration);

<<<<<<< HEAD
        CronTaskConfigurationDto configuration = cronTaskConfigurationService.getTaskConfigurationDto(cronTaskConfiguration.getName());

        assertNotNull(configuration, "Failed to save cron configuration!");

        return configuration;
=======
        return cronTaskConfiguration;
>>>>>>> 433533a9
    }

    @Override
    public void onApplicationEvent(CronTaskEvent event)
    {
        handle(event);
    }

    public void handle(CronTaskEvent event)
    {
        logger.debug("Received event type {} for {}. Expected event type {}, Expected event name {}", event.getType(),
                     event.getName(), expectedEventType, expectedCronTaskName);

        if (event.getType() == expectedEventType && expectedCronTaskName.equals(event.getName()))
        {
            receivedExpectedEvent = true;
            receivedEvent = event;

            logger.debug("Received expected event: " + expectedEventType);
        }
    }

    public boolean expectEvent()
            throws InterruptedException
    {
        return expectEvent(0, CRON_TASK_CHECK_INTERVAL);
    }

    /**
     * Waits for an event to occur.
     *
     * @param maxWaitTime   The maximum wait time (in milliseconds)
     * @param checkInterval The interval (in milliseconds) at which to check for the occurrence of the event
     */
    public boolean expectEvent(long maxWaitTime,
                               long checkInterval)
            throws InterruptedException
    {
        logger.debug("Expecting event type " + expectedEventType + " for '" + expectedCronTaskName + "'...");

        int totalWait = 0;
        while (!receivedExpectedEvent &&
               (maxWaitTime > 0 && totalWait <= maxWaitTime || // If a maxWaitTime has been defined,
                maxWaitTime == 0))                             // otherwise, default to forever
        {
            Thread.sleep(checkInterval);
            totalWait += checkInterval;
        }

        return receivedExpectedEvent;
    }

}<|MERGE_RESOLUTION|>--- conflicted
+++ resolved
@@ -15,10 +15,6 @@
 import org.springframework.context.ApplicationContextAware;
 import org.springframework.context.ApplicationListener;
 import org.springframework.context.ConfigurableApplicationContext;
-<<<<<<< HEAD
-import static org.junit.jupiter.api.Assertions.assertNotNull;
-=======
->>>>>>> 433533a9
 
 /**
  * @author carlspring
@@ -56,15 +52,7 @@
     {
         cronTaskConfigurationService.saveConfiguration(cronTaskConfiguration);
 
-<<<<<<< HEAD
-        CronTaskConfigurationDto configuration = cronTaskConfigurationService.getTaskConfigurationDto(cronTaskConfiguration.getName());
-
-        assertNotNull(configuration, "Failed to save cron configuration!");
-
-        return configuration;
-=======
         return cronTaskConfiguration;
->>>>>>> 433533a9
     }
 
     @Override
