package org.carlspring.strongbox.rest.common;

import org.carlspring.strongbox.artifact.generator.MavenArtifactDeployer;
import org.carlspring.strongbox.rest.client.RestAssuredArtifactClient;
import org.carlspring.strongbox.services.ConfigurationManagementService;
import org.carlspring.strongbox.services.StorageManagementService;
import org.carlspring.strongbox.storage.Storage;
import org.carlspring.strongbox.testing.TestCaseWithMavenArtifactGeneration;
import org.carlspring.strongbox.testing.TestCaseWithMavenArtifactGenerationAndIndexing;
import org.carlspring.strongbox.users.domain.Roles;

import javax.inject.Inject;
import javax.xml.bind.JAXBException;
import java.io.File;
import java.io.IOException;
import java.security.NoSuchAlgorithmException;
import java.util.Collection;

import com.fasterxml.jackson.databind.ObjectMapper;
import com.jayway.restassured.module.mockmvc.RestAssuredMockMvc;
import org.apache.maven.artifact.Artifact;
import org.codehaus.plexus.util.xml.pull.XmlPullParserException;
import org.junit.After;
import org.junit.Before;
import org.slf4j.Logger;
import org.slf4j.LoggerFactory;
import org.springframework.http.MediaType;
import org.springframework.security.core.GrantedAuthority;
import org.springframework.security.web.authentication.AnonymousAuthenticationFilter;
import org.springframework.web.context.WebApplicationContext;
import static com.jayway.restassured.module.mockmvc.RestAssuredMockMvc.given;
import static org.carlspring.strongbox.rest.client.RestAssuredArtifactClient.OK;
import static org.junit.Assert.assertTrue;

/**
 * General settings for the testing sub-system.
 *
 * @author Alex Oreshkevich
 */
public abstract class RestAssuredBaseTest
        extends TestCaseWithMavenArtifactGenerationAndIndexing
{

    public final static int DEFAULT_PORT = 48080;

    public final static String DEFAULT_HOST = "localhost";

    /**
     * Share logger instance across all tests.
     */
    protected final Logger logger = LoggerFactory.getLogger(getClass().getName());

    @Inject
    protected WebApplicationContext context;

    @Inject
    AnonymousAuthenticationFilter anonymousAuthenticationFilter;

    @Inject
    protected RestAssuredArtifactClient client;

    @Inject
    protected ObjectMapper objectMapper;

    @Inject
    protected StorageManagementService storageManagementService;

    @Inject
    protected ConfigurationManagementService configurationManagementService;

    private String host;

    private int port;

    private String contextBaseUrl;

    private TestCaseWithMavenArtifactGeneration generator = new TestCaseWithMavenArtifactGeneration();


    public RestAssuredBaseTest()
    {
        // initialize host
        host = System.getProperty("strongbox.host");
        if (host == null)
        {
            host = DEFAULT_HOST;
        }

        // initialize port
        String strongboxPort = System.getProperty("strongbox.port");
        if (strongboxPort == null)
        {
            port = DEFAULT_PORT;
        }
        else
        {
            port = Integer.parseInt(strongboxPort);
        }

        // initialize base URL
        contextBaseUrl = "http://" + host + ":" + port;
    }

    @Before
    public void init()
            throws Exception
    {
        logger.debug("Initializing RestAssured...");

        RestAssuredMockMvc.webAppContextSetup(context);

        // Security settings for tests:
        // By default all operations incl. deletion, etc. are allowed (be careful)!
        // Override #provideAuthorities, if you want be more specific.
        anonymousAuthenticationFilter.getAuthorities().addAll(provideAuthorities());

        setContextBaseUrl(contextBaseUrl);
    }

    @After
    public void shutdown()
    {
        RestAssuredMockMvc.reset();
    }

    public String getContextBaseUrl()
    {
        return contextBaseUrl;
    }

    public void setContextBaseUrl(String contextBaseUrl)
    {
        this.contextBaseUrl = contextBaseUrl;

        // base URL depends only on test execution context
        client.setContextBaseUrl(contextBaseUrl);
    }

    protected Collection<? extends GrantedAuthority> provideAuthorities()
    {
        return Roles.ADMIN.getPrivileges();
    }

    public static void removeDir(String path)
    {
        removeDir(new File(path));
    }

    /**
     * Recursively removes directory or file #file and all it's content.
     *
     * @param file directory or file to be removed
     */
    public static void removeDir(File file)
    {
        if (file == null || !file.exists())
        {
            return;
        }

        if (file.isDirectory())
        {
            File[] files = file.listFiles();
            if (files != null)
            {
                for (File f : files)
                {
                    removeDir(f);
                }
            }
        }

        //noinspection ResultOfMethodCallIgnored
        file.delete();
    }

    protected boolean pathExists(String url)
    {
        logger.trace("[pathExists] URL -> " + url);

        return given().header("user-agent", "Maven/*")
                      .contentType(MediaType.TEXT_PLAIN_VALUE)
                      .when()
                      .get(url)
                      .getStatusCode() == OK;
    }

    protected void assertPathExists(String url)
    {
        assertTrue("Path " + url + " doesn't exist.", pathExists(url));
    }

    protected MavenArtifactDeployer buildArtifactDeployer(File file)
    {
        MavenArtifactDeployer artifactDeployer = new MavenArtifactDeployer(file.getAbsolutePath());
        artifactDeployer.setClient(client);

        return artifactDeployer;
    }

    public String createSnapshotVersion(String baseSnapshotVersion,
                                        int buildNumber)
    {
        return generator.createSnapshotVersion(baseSnapshotVersion, buildNumber);
    }

    public Artifact createTimestampedSnapshotArtifact(String repositoryBasedir,
                                                      String groupId,
                                                      String artifactId,
                                                      String baseSnapshotVersion,
                                                      String packaging,
                                                      String[] classifiers,
                                                      int numberOfBuilds)
            throws NoSuchAlgorithmException, XmlPullParserException, IOException
    {
        return generator.createTimestampedSnapshotArtifact(repositoryBasedir,
                                                           groupId,
                                                           artifactId,
                                                           baseSnapshotVersion,
                                                           packaging,
                                                           classifiers,
                                                           numberOfBuilds);
    }

<<<<<<< HEAD
=======
    protected void createStorage(String storageId)
            throws IOException, JAXBException
    {
        createStorage(new Storage(storageId));
    }

    protected void createStorage(Storage storage)
            throws IOException, JAXBException
    {
        configurationManagementService.saveStorage(storage);
        storageManagementService.createStorage(storage);
    }

>>>>>>> 8bcc099e
}<|MERGE_RESOLUTION|>--- conflicted
+++ resolved
@@ -222,8 +222,6 @@
                                                            numberOfBuilds);
     }
 
-<<<<<<< HEAD
-=======
     protected void createStorage(String storageId)
             throws IOException, JAXBException
     {
@@ -237,5 +235,4 @@
         storageManagementService.createStorage(storage);
     }
 
->>>>>>> 8bcc099e
 }