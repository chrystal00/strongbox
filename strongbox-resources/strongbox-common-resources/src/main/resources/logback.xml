--- conflicted
+++ resolved
@@ -71,11 +71,8 @@
     <logger name="org.carlspring.strongbox.security.vote" level="DEBUG"/>
     <logger name="org.carlspring.strongbox.data" level="WARN"/>
     <logger name="org.carlspring.strongbox.data.tx" level="WARN"/>
-<<<<<<< HEAD
     <logger name="org.carlspring.strongbox.data.criteria" level="DEBUG"/>
-=======
     <logger name="org.carlspring.strongbox.data.server" level="DEBUG"/>
->>>>>>> 18e48cb5
 
     <logger name="net.sf.ehcache" level="ERROR"/>
     
