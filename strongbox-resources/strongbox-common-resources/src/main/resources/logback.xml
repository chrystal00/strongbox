--- conflicted
+++ resolved
@@ -1,22 +1,26 @@
 <?xml version="1.0" encoding="UTF-8"?>
 <!DOCTYPE configuration>
 <configuration scan="true">
-<<<<<<< HEAD
+
+    <contextListener class="ch.qos.logback.classic.jul.LevelChangePropagator">
+        <!-- reset all previous level configurations of all j.u.l. loggers -->
+        <resetJUL>true</resetJUL>
+    </contextListener>
 
     <appender name="CONSOLE" class="ch.qos.logback.core.ConsoleAppender">
         <encoder>
-            <pattern>%d %5p | %-15t{15} | %-55logger{55} | %m%n</pattern>
+            <pattern>%d %5p | %-15t{15} | %-55logger{55} | %m | %n</pattern>
         </encoder>
     </appender>
 
-    <logger name="org.springframework">
-        <level value="ERROR"/>
-    </logger>
     <logger name="org.apache.commons.httpclient">
-        <level value="DEBUG"/>
+        <level value="INFO"/>
     </logger>
     <logger name="org.carlspring.strongbox">
         <level value="DEBUG"/>
+    </logger>
+    <logger name="org.glassfish.jersey">
+        <level value="ERROR"/>
     </logger>
 
     <root>
@@ -24,28 +28,4 @@
         <appender-ref ref="CONSOLE"/>
     </root>
 
-=======
-  <contextListener class="ch.qos.logback.classic.jul.LevelChangePropagator">
-      <!-- reset all previous level configurations of all j.u.l. loggers -->
-      <resetJUL>true</resetJUL>
-  </contextListener> 
-  <appender name="CONSOLE" class="ch.qos.logback.core.ConsoleAppender">
-    <encoder>
-      <pattern>%d %5p | %-15t{15} | %-55logger{55} | %m | %n</pattern>
-    </encoder>
-  </appender>
-  <logger name="org.apache.commons.httpclient">
-    <level value="INFO" />
-  </logger>
-  <logger name="org.carlspring.strongbox">
-    <level value="DEBUG" />
-  </logger>
-  <logger name="org.glassfish.jersey">
-    <level value="ERROR" />
-  </logger>
-  <root>
-    <level value="INFO" />
-    <appender-ref ref="CONSOLE" />
-  </root>
->>>>>>> 20d92ed6
 </configuration>