--- conflicted
+++ resolved
@@ -14,37 +14,16 @@
             <param-name>contextConfigLocation</param-name>
             <param-value>classpath:META-INF/spring/strongbox-web-context.xml</param-value>
         </init-param>
-<<<<<<< HEAD
         <load-on-startup>1</load-on-startup>
     </servlet>
-=======
-        <init-param>
-            <param-name>jersey.config.server.provider.packages</param-name>
-            <param-value>org.carlspring.strongbox,com.carlspring.strongbox</param-value>
-        </init-param>
-        <init-param>
-            <param-name>jersey.config.servlet.filter.staticContentRegex</param-name>
-            <param-value>/(.*\.html|assets/.*)</param-value>
-        </init-param>
-        <!-- See 4.7.1. Servlet 2.x Container section of https://jersey.java.net/documentation/latest/deployment.html -->
-        <init-param>
-            <param-name>jersey.config.servlet.filter.contextPath</param-name>
-            <param-value>/</param-value>
-        </init-param>
-    </filter>
->>>>>>> 838d43f2
 
     <servlet-mapping>
         <servlet-name>dispatcherServlet</servlet-name>
         <url-pattern>/*</url-pattern>
-<<<<<<< HEAD
     </servlet-mapping>
-=======
-    </filter-mapping>
 
     <welcome-file-list>
         <welcome-file>/index.html</welcome-file>
     </welcome-file-list>
->>>>>>> 838d43f2
 
 </web-app>